--- conflicted
+++ resolved
@@ -221,10 +221,7 @@
     strategy:
       fail-fast: false
       matrix:
-<<<<<<< HEAD
-=======
-        name: [regression, opencl, cache, config1, config2, debug, stress]
->>>>>>> 6c607d32
+        name: [regression, opencl, cache, config1, config2, debug, stress, vm]
         xlen: [32, 64]
 
     steps:
