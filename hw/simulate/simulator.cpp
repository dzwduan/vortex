#include "simulator.h"
#include <iostream>
#include <iomanip>

Simulator::Simulator(RAM *ram)
    : total_cycles_(0)
    , dram_stalled_(false)
    , I_dram_stalled_(false) {
  ram_ = ram;

#ifdef USE_MULTICORE
  vortex_ = new VVortex_Socket();
#else
  vortex_ = new VVortex();
#endif

#ifdef VCD_OUTPUT
  Verilated::traceEverOn(true);
  trace_ = new VerilatedVcdC;
  vortex_->trace(trace_, 99);
  trace_->open("trace.vcd");
#endif  
}

Simulator::~Simulator() {
#ifdef VCD_OUTPUT
  trace_->close();
#endif
  delete vortex_;
}

void Simulator::print_stats(std::ostream& out) {
  out << std::left;
  out << std::setw(24) << "# of total cycles:" << std::dec << total_cycles_ << std::endl;
}

#ifndef USE_MULTICORE

void Simulator::ibus_driver() {
  // Iterate through each element, and get pop index
  int dequeue_index = -1;
  bool dequeue_valid = false;
  for (int i = 0; i < I_dram_req_vec_.size(); i++) {
    if (I_dram_req_vec_[i].cycles_left > 0) {
      I_dram_req_vec_[i].cycles_left -= 1;
    }

    if ((I_dram_req_vec_[i].cycles_left == 0) && (!dequeue_valid)) {
      dequeue_index = i;
      dequeue_valid = true;
    }
  }

<<<<<<< HEAD
  if (!I_dram_stalled_) {
=======
  if (vortex_->I_dram_req && !dram_stalled_) {
>>>>>>> 5e570d95
    // std::cout << "Icache Dram Request received!\n";
    if (vortex_->I_dram_req_read) {
      // std::cout << "Icache Dram Request is read!\n";
      // Need to add an element
      dram_req_t dram_req;
      dram_req.cycles_left = DRAM_LATENCY;
      dram_req.base_addr = vortex_->I_dram_req_addr;
      dram_req.data = (unsigned *)malloc(GLOBAL_BLOCK_SIZE_BYTES);

      for (int i = 0; i < (GLOBAL_BLOCK_SIZE_BYTES / 4); i++) {
        unsigned curr_addr = dram_req.base_addr + (i * 4);
        unsigned data_rd;
        ram_->getWord(curr_addr, &data_rd);
        dram_req.data[i] = data_rd;
      }
      // std::cout << "Fill Req -> Addr: " << std::hex << dram_req.base_addr << std::dec << "\n";
      I_dram_req_vec_.push_back(dram_req);
    }

    if (vortex_->I_dram_req_write) {
      unsigned base_addr = vortex_->I_dram_req_addr;

      for (int i = 0; i < (GLOBAL_BLOCK_SIZE_BYTES / 4); i++) {
        unsigned curr_addr = base_addr + (i * 4);
        unsigned data_wr = vortex_->I_dram_req_data[i];
        ram_->writeWord(curr_addr, &data_wr);
      }
    }
  }

  if (vortex_->I_dram_rsp_ready && dequeue_valid) {
    // std::cout << "Icache Dram Response Sending...!\n";

    vortex_->I_dram_rsp_valid = 1;
    vortex_->I_dram_rsp_addr = I_dram_req_vec_[dequeue_index].base_addr;
    // std::cout << "Fill Rsp -> Addr: " << std::hex << (I_dram_req_vec_[dequeue_index].base_addr) << std::dec << "\n";

    for (int i = 0; i < (GLOBAL_BLOCK_SIZE_BYTES / 4); i++) {
      vortex_->I_dram_rsp_data[i] = I_dram_req_vec_[dequeue_index].data[i];
    }
    free(I_dram_req_vec_[dequeue_index].data);

    I_dram_req_vec_.erase(I_dram_req_vec_.begin() + dequeue_index);
  } else {
    vortex_->I_dram_rsp_valid = 0;
    vortex_->I_dram_rsp_addr = 0;
  }

// #ifdef ENABLE_DRAM_STALLS
//   I_dram_stalled_ = false;
//   if (0 == (total_cycles_ % DRAM_STALLS_MODULO)) { 
//     I_dram_stalled_ = true;
//   } else
//   if (I_dram_req_vec_.size() >= DRAM_RQ_SIZE) {
//     I_dram_stalled_ = true;
//   }  
// #endif

<<<<<<< HEAD
  vortex_->dram_req_full = I_dram_stalled_;
=======
//   vortex_->dram_req_delay = I_dram_stalled_;
>>>>>>> 5e570d95
}

#endif

void Simulator::dbus_driver() {
  // Iterate through each element, and get pop index
  int dequeue_index = -1;
  bool dequeue_valid = false;
  for (int i = 0; i < dram_req_vec_.size(); i++) {
    if (dram_req_vec_[i].cycles_left > 0) {
      dram_req_vec_[i].cycles_left -= 1;
    }

    if ((dram_req_vec_[i].cycles_left == 0) && (!dequeue_valid)) {
      dequeue_index = i;
      dequeue_valid = true;
    }
  }

#ifdef USE_MULTICORE

  if (!dram_stalled_) {
    if (vortex_->dram_req_read) {
      // Need to add an element
      dram_req_t dram_req;
      dram_req.cycles_left = DRAM_LATENCY;
      dram_req.base_addr = vortex_->dram_req_addr;
      dram_req.data = (unsigned *)malloc(GLOBAL_BLOCK_SIZE_BYTES);

      for (int i = 0; i < (GLOBAL_BLOCK_SIZE_BYTES / 4); i++) {
        unsigned curr_addr = dram_req.base_addr + (i * 4);
        unsigned data_rd;
        ram_->getWord(curr_addr, &data_rd);
        dram_req.data[i] = data_rd;
      }
      dram_req_vec_.push_back(dram_req);
    }

    if (vortex_->dram_req_write) {
      unsigned base_addr = vortex_->dram_req_addr;

      for (int i = 0; i < (GLOBAL_BLOCK_SIZE_BYTES / 4); i++) {
        unsigned curr_addr = base_addr + (i * 4);
        unsigned data_wr = vortex_->dram_req_data[i];
        ram_->writeWord(curr_addr, &data_wr);
      }
    }
  }

  if (vortex_->dram_rsp_ready && dequeue_valid) {
    vortex_->dram_rsp_valid = 1;
    vortex_->dram_rsp_addr = dram_req_vec_[dequeue_index].base_addr;

    for (int i = 0; i < (GLOBAL_BLOCK_SIZE_BYTES / 4); i++) {
      vortex_->dram_rsp_data[i] = dram_req_vec_[dequeue_index].data[i];
    }
    free(dram_req_vec_[dequeue_index].data);

    dram_req_vec_.erase(dram_req_vec_.begin() + dequeue_index);
  } else {
    vortex_->dram_rsp_valid = 0;
    vortex_->dram_rsp_addr = 0;
  }

#else

  if (!dram_stalled_) {
    if (vortex_->dram_req_read) {
      // Need to add an element
      dram_req_t dram_req;
      dram_req.cycles_left = DRAM_LATENCY;
      dram_req.base_addr = vortex_->dram_req_addr;
      dram_req.data = (unsigned *)malloc(GLOBAL_BLOCK_SIZE_BYTES);

      for (int i = 0; i < (GLOBAL_BLOCK_SIZE_BYTES / 4); i++) {
        unsigned curr_addr = dram_req.base_addr + (i * 4);
        unsigned data_rd;
        ram_->getWord(curr_addr, &data_rd);
        dram_req.data[i] = data_rd;
      }
      dram_req_vec_.push_back(dram_req);
    }

    if (vortex_->dram_req_write) {
      unsigned base_addr = vortex_->dram_req_addr;

      for (int i = 0; i < (GLOBAL_BLOCK_SIZE_BYTES / 4); i++) {
        unsigned curr_addr = base_addr + (i * 4);
        unsigned data_wr = vortex_->dram_req_data[i];
        ram_->writeWord(curr_addr, &data_wr);
      }
    }
  }

  if (vortex_->dram_rsp_ready && dequeue_valid) {
    vortex_->dram_rsp_valid = 1;
    vortex_->dram_rsp_addr = dram_req_vec_[dequeue_index].base_addr;

    for (int i = 0; i < (GLOBAL_BLOCK_SIZE_BYTES / 4); i++) {
      vortex_->dram_rsp_data[i] = dram_req_vec_[dequeue_index].data[i];
    }
    free(dram_req_vec_[dequeue_index].data);

    dram_req_vec_.erase(dram_req_vec_.begin() + dequeue_index);
  } else {
    vortex_->dram_rsp_valid = 0;
    vortex_->dram_rsp_addr = 0;
  }
  
#endif

#ifdef USE_MULTICORE
  vortex_->dram_req_full = dram_stalled_;
#else
  vortex_->dram_req_full = dram_stalled_;
#endif
}

void Simulator::io_handler() {
#ifdef USE_MULTICORE
  bool io_valid = false;
  for (int c = 0; c < NUM_CORES; c++) {
    if (vortex_->io_valid[c]) {
      uint32_t data_write = (uint32_t)vortex_->io_data[c];
      char c = (char)data_write;
      std::cerr << c;      
      io_valid = true;
    }
  }
  if (io_valid) {
    std::cout << std::flush;
  }
#else
  if (vortex_->io_valid) {
    uint32_t data_write = (uint32_t)vortex_->io_data;
    char c = (char)data_write;
    std::cerr << c;
    std::cout << std::flush;
  }
#endif
}

void Simulator::reset() {  
  vortex_->reset = 1;
  this->step();
  vortex_->reset = 0;
}

void Simulator::step() {
  vortex_->clk = 0;
  vortex_->eval();

#ifdef VCD_OUTPUT
  trace_->dump(2 * total_cycles_ + 0);
#endif

  vortex_->clk = 1;
  vortex_->eval();

#ifdef ENABLE_DRAM_STALLS
  dram_stalled_ = false;
  if (0 == (total_cycles_ % DRAM_STALLS_MODULO)) { 
    dram_stalled_ = true;
  } else
  if (dram_req_vec_.size() >= DRAM_RQ_SIZE) {
    dram_stalled_ = true;
  }  
#endif

#ifndef USE_MULTICORE
  ibus_driver();
#endif

  dbus_driver();
  io_handler();

#ifdef VCD_OUTPUT
  trace_->dump(2 * total_cycles_ + 1);
#endif

  ++total_cycles_;
}

void Simulator::wait(uint32_t cycles) {
  for (int i = 0; i < cycles; ++i) {
    this->step();
  }
}

bool Simulator::is_busy() {
  return (0 == vortex_->out_ebreak);
}

void Simulator::send_snoops(uint32_t mem_addr, uint32_t size) {
  // align address to LLC block boundaries
  auto aligned_addr_start = GLOBAL_BLOCK_SIZE_BYTES * (mem_addr / GLOBAL_BLOCK_SIZE_BYTES);
  auto aligned_addr_end = GLOBAL_BLOCK_SIZE_BYTES * ((mem_addr + size + GLOBAL_BLOCK_SIZE_BYTES - 1) / GLOBAL_BLOCK_SIZE_BYTES);

#ifdef USE_MULTICORE
  // submit snoop requests for the needed blocks
  vortex_->llc_snp_req_addr = aligned_addr_start;
  vortex_->llc_snp_req_valid = false;
  for (;;) {
    this->step();
    if (vortex_->llc_snp_req_valid) {
      vortex_->llc_snp_req_valid = false;
      if (vortex_->llc_snp_req_addr >= aligned_addr_end)
        break;
      vortex_->llc_snp_req_addr += GLOBAL_BLOCK_SIZE_BYTES;
    }    
    if (!vortex_->llc_snp_req_full) {
      vortex_->llc_snp_req_valid = true;      
    }
  }
#else
  // submit snoop requests for the needed blocks
  vortex_->snp_req_addr = aligned_addr_start;
  vortex_->snp_req_valid = false;
  for (;;) {
    this->step();
    if (vortex_->snp_req_valid) {
      vortex_->snp_req_valid = false;
      if (vortex_->snp_req_addr >= aligned_addr_end)
        break;
      vortex_->snp_req_addr += GLOBAL_BLOCK_SIZE_BYTES;
    }    
    if (!vortex_->snp_req_full) {
      vortex_->snp_req_valid = true;      
    }
  }
#endif
}

void Simulator::flush_caches(uint32_t mem_addr, uint32_t size) {
  printf("[sim] total cycles: %ld\n", this->total_cycles_);

  // send snoops for L1 flush
  this->send_snoops(mem_addr, size);
  this->wait(PIPELINE_FLUSH_LATENCY);

// #if NUM_CORES != 1
  // send snoops for L2 flush
  // this->send_snoops(mem_addr, size);
  // this->wait(PIPELINE_FLUSH_LATENCY);
// #endif
}

bool Simulator::run() {
  // reset the device
  this->reset();

  // execute program
  while (!vortex_->out_ebreak) {
    this->step();
  }

  // wait 5 cycles to flush the pipeline
  this->wait(5);

#ifdef USE_MULTICORE
  int status = 0;
#else
  // check riscv-tests PASSED/FAILED status
  int status = (int)vortex_->Vortex->vx_back_end->vx_wb->last_data_wb & 0xf;
#endif

  return (status == 1);
}<|MERGE_RESOLUTION|>--- conflicted
+++ resolved
@@ -51,11 +51,7 @@
     }
   }
 
-<<<<<<< HEAD
   if (!I_dram_stalled_) {
-=======
-  if (vortex_->I_dram_req && !dram_stalled_) {
->>>>>>> 5e570d95
     // std::cout << "Icache Dram Request received!\n";
     if (vortex_->I_dram_req_read) {
       // std::cout << "Icache Dram Request is read!\n";
@@ -114,11 +110,7 @@
 //   }  
 // #endif
 
-<<<<<<< HEAD
-  vortex_->dram_req_full = I_dram_stalled_;
-=======
 //   vortex_->dram_req_delay = I_dram_stalled_;
->>>>>>> 5e570d95
 }
 
 #endif
@@ -382,7 +374,7 @@
   int status = 0;
 #else
   // check riscv-tests PASSED/FAILED status
-  int status = (int)vortex_->Vortex->vx_back_end->vx_wb->last_data_wb & 0xf;
+  int status = (int)vortex_->Vortex->back_end->wb->last_data_wb & 0xf;
 #endif
 
   return (status == 1);
