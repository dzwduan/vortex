--- conflicted
+++ resolved
@@ -38,8 +38,226 @@
     output wire             busy
 );
 
-<<<<<<< HEAD
-=======
+`ifdef EXT_RASTER_ENABLE
+
+    VX_raster_req_if #(
+        .NUM_LANES (`NUM_THREADS)
+    ) raster_req_if[`NUM_RASTER_UNITS]();
+
+    VX_cache_req_if #(
+        .NUM_REQS  (RCACHE_NUM_REQS), 
+        .WORD_SIZE (RCACHE_WORD_SIZE), 
+        .TAG_WIDTH (RCACHE_TAG_WIDTH)
+    ) rcache_req_if[`NUM_RASTER_UNITS]();
+
+    VX_cache_rsp_if #(
+        .NUM_REQS  (RCACHE_NUM_REQS), 
+        .WORD_SIZE (RCACHE_WORD_SIZE), 
+        .TAG_WIDTH (RCACHE_TAG_WIDTH)
+    ) rcache_rsp_if[`NUM_RASTER_UNITS]();
+
+`ifdef PERF_ENABLE
+    VX_perf_cache_if  perf_rcache_if();
+    VX_raster_perf_if raster_perf_if[`NUM_RASTER_UNITS]();
+`endif
+
+    // Generate all raster units
+    for (genvar i = 0; i < `NUM_RASTER_UNITS; ++i) begin
+        `RESET_RELAY (raster_reset, reset);
+
+        VX_raster_unit #( 
+            .INSTANCE_ID     ($sformatf("cluster%0d-raster%0d", CLUSTER_ID, i)),
+            .INSTANCE_IDX    (CLUSTER_ID * `NUM_RASTER_UNITS + i),
+            .NUM_INSTANCES   (`NUM_CLUSTERS * `NUM_RASTER_UNITS),
+            .NUM_PES         (`RASTER_NUM_PES),
+            .TILE_LOGSIZE    (`RASTER_TILE_LOGSIZE),
+            .BLOCK_LOGSIZE   (`RASTER_BLOCK_LOGSIZE),
+            .MEM_FIFO_DEPTH  (`RASTER_MEM_FIFO_DEPTH),
+            .QUAD_FIFO_DEPTH (`RASTER_QUAD_FIFO_DEPTH),
+            .OUTPUT_QUADS    (`NUM_THREADS)
+        ) raster_unit (
+            .clk           (clk),
+            .reset         (raster_reset),
+        `ifdef PERF_ENABLE
+            .raster_perf_if(raster_perf_if[i]),
+        `endif
+            .raster_dcr_if (raster_dcr_if),
+            .raster_req_if (raster_req_if[i]),
+            .cache_req_if  (rcache_req_if[i]),
+            .cache_rsp_if  (rcache_rsp_if[i])
+        );
+    end
+
+    VX_raster_req_if #(
+        .NUM_LANES (`NUM_THREADS)
+    ) per_core_raster_req_if[`NUM_CORES]();
+
+    VX_raster_arb #(
+        .NUM_INPUTS  (`NUM_RASTER_UNITS),
+        .NUM_LANES   (`NUM_THREADS),
+        .NUM_OUTPUTS (`NUM_CORES),
+        .BUFFERED    ((`NUM_CORES != `NUM_RASTER_UNITS) ? 1 : 0)
+    ) raster_arb (
+        .clk        (clk),
+        .reset      (reset),
+        .req_in_if  (raster_req_if),
+        .req_out_if (per_core_raster_req_if)
+    );
+
+    VX_mem_req_if #(
+        .DATA_WIDTH (RCACHE_MEM_DATA_WIDTH),
+        .TAG_WIDTH  (RCACHE_MEM_TAG_WIDTH)
+    ) rcache_mem_req_if();
+    
+    VX_mem_rsp_if #(
+        .DATA_WIDTH (RCACHE_MEM_DATA_WIDTH),
+        .TAG_WIDTH  (RCACHE_MEM_TAG_WIDTH)
+    ) rcache_mem_rsp_if();
+
+    `RESET_RELAY (rcache_reset, reset);
+
+    VX_cache_cluster #(
+        .INSTANCE_ID    ($sformatf("cluster%0d-rcache", CLUSTER_ID)),
+        .NUM_UNITS      (`NUM_RCACHES),
+        .NUM_INPUTS     (`NUM_RASTER_UNITS),
+        .TAG_SEL_IDX    (0),
+        .CACHE_SIZE     (`RCACHE_SIZE),
+        .LINE_SIZE      (RCACHE_LINE_SIZE),
+        .NUM_BANKS      (`RCACHE_NUM_BANKS),
+        .NUM_WAYS       (`RCACHE_NUM_WAYS),
+        .NUM_PORTS      (`RCACHE_NUM_PORTS),
+        .WORD_SIZE      (RCACHE_WORD_SIZE),
+        .NUM_REQS       (RCACHE_NUM_REQS),
+        .CREQ_SIZE      (`RCACHE_CREQ_SIZE),
+        .CRSQ_SIZE      (`RCACHE_CRSQ_SIZE),
+        .MSHR_SIZE      (`RCACHE_MSHR_SIZE),
+        .MRSQ_SIZE      (`RCACHE_MRSQ_SIZE),
+        .MREQ_SIZE      (`RCACHE_MREQ_SIZE),
+        .TAG_WIDTH      (RCACHE_TAG_WIDTH),
+        .WRITE_ENABLE   (0),
+        .UUID_WIDTH     (0),        
+        .NC_ENABLE      (0)
+    ) rcache (
+    `ifdef PERF_ENABLE
+        .perf_cache_if  (perf_rcache_if),
+    `endif        
+        .clk            (clk),
+        .reset          (rcache_reset),
+        .core_req_if    (rcache_req_if),
+        .core_rsp_if    (rcache_rsp_if),
+        .mem_req_if     (rcache_mem_req_if),
+        .mem_rsp_if     (rcache_mem_rsp_if)
+    );
+
+`endif
+
+`ifdef EXT_ROP_ENABLE
+
+    VX_rop_req_if #(
+        .NUM_LANES (`NUM_THREADS)
+    ) per_core_rop_req_if[`NUM_CORES]();
+
+    VX_rop_req_if #(
+        .NUM_LANES (`NUM_THREADS)
+    ) rop_req_if[`NUM_ROP_UNITS]();
+
+    VX_rop_arb #(
+        .NUM_INPUTS  (`NUM_CORES),
+        .NUM_LANES   (`NUM_THREADS),
+        .NUM_OUTPUTS (`NUM_ROP_UNITS),
+        .BUFFERED    ((`NUM_CORES != `NUM_ROP_UNITS) ? 1 : 0)
+    ) rop_arb (
+        .clk        (clk),
+        .reset      (reset),
+        .req_in_if  (per_core_rop_req_if),
+        .req_out_if (rop_req_if)
+    );
+
+    VX_cache_req_if #(
+        .NUM_REQS  (OCACHE_NUM_REQS), 
+        .WORD_SIZE (OCACHE_WORD_SIZE), 
+        .TAG_WIDTH (OCACHE_TAG_WIDTH)
+    ) ocache_req_if[`NUM_ROP_UNITS]();
+
+    VX_cache_rsp_if #(
+        .NUM_REQS  (OCACHE_NUM_REQS), 
+        .WORD_SIZE (OCACHE_WORD_SIZE), 
+        .TAG_WIDTH (OCACHE_TAG_WIDTH)
+    ) ocache_rsp_if[`NUM_ROP_UNITS]();
+
+`ifdef PERF_ENABLE
+    VX_perf_cache_if perf_ocache_if();
+    VX_rop_perf_if rop_perf_if[`NUM_ROP_UNITS]();
+`endif
+
+    // Generate all rop units
+    for (genvar i = 0; i < `NUM_ROP_UNITS; ++i) begin
+        `RESET_RELAY (rop_reset, reset);
+
+        VX_rop_unit #(
+            .INSTANCE_ID ($sformatf("cluster%0d-rop%0d", CLUSTER_ID, i)),
+            .NUM_LANES   (`NUM_THREADS)
+        ) rop_unit (
+            .clk           (clk),
+            .reset         (rop_reset),
+        `ifdef PERF_ENABLE
+            .rop_perf_if   (rop_perf_if[i]),
+        `endif
+            .rop_dcr_if    (rop_dcr_if),
+            .rop_req_if    (rop_req_if[i]),            
+            .cache_req_if  (ocache_req_if[i]),
+            .cache_rsp_if  (ocache_rsp_if[i])
+        );
+    end
+
+    VX_mem_req_if #(
+        .DATA_WIDTH (OCACHE_MEM_DATA_WIDTH),
+        .TAG_WIDTH  (OCACHE_MEM_TAG_WIDTH)
+    ) ocache_mem_req_if();
+    
+    VX_mem_rsp_if #(
+        .DATA_WIDTH (OCACHE_MEM_DATA_WIDTH),
+        .TAG_WIDTH  (OCACHE_MEM_TAG_WIDTH)
+    ) ocache_mem_rsp_if();
+
+    `RESET_RELAY (ocache_reset, reset);
+
+    VX_cache_cluster #(
+        .INSTANCE_ID    ($sformatf("cluster%0d-ocache", CLUSTER_ID)),
+        .NUM_UNITS      (`NUM_OCACHES),
+        .NUM_INPUTS     (`NUM_ROP_UNITS),
+        .TAG_SEL_IDX    (0),
+        .CACHE_SIZE     (`OCACHE_SIZE),
+        .LINE_SIZE      (OCACHE_LINE_SIZE),
+        .NUM_BANKS      (`OCACHE_NUM_BANKS),
+        .NUM_WAYS       (`OCACHE_NUM_WAYS),
+        .NUM_PORTS      (`OCACHE_NUM_PORTS),
+        .WORD_SIZE      (OCACHE_WORD_SIZE),
+        .NUM_REQS       (OCACHE_NUM_REQS),
+        .CREQ_SIZE      (`OCACHE_CREQ_SIZE),
+        .CRSQ_SIZE      (`OCACHE_CRSQ_SIZE),
+        .MSHR_SIZE      (`OCACHE_MSHR_SIZE),
+        .MRSQ_SIZE      (`OCACHE_MRSQ_SIZE),
+        .MREQ_SIZE      (`OCACHE_MREQ_SIZE),
+        .TAG_WIDTH      (OCACHE_TAG_WIDTH),
+        .WRITE_ENABLE   (1),
+        .UUID_WIDTH     (0),        
+        .NC_ENABLE      (0)
+    ) ocache (
+    `ifdef PERF_ENABLE
+        .perf_cache_if  (perf_ocache_if),
+    `endif        
+        .clk            (clk),
+        .reset          (ocache_reset),
+
+        .core_req_if    (ocache_req_if),
+        .core_rsp_if    (ocache_rsp_if),
+        .mem_req_if     (ocache_mem_req_if),
+        .mem_rsp_if     (ocache_mem_rsp_if)
+    );
+
+`endif
+
 `ifdef EXT_TEX_ENABLE
 
     VX_tex_req_if #(
@@ -67,8 +285,7 @@
         .NUM_LANES    (`NUM_THREADS),
         .NUM_OUTPUTS  (`NUM_TEX_UNITS),
         .TAG_WIDTH    (`TEX_REQ_TAG_WIDTH),
-        .BUFFERED_REQ ((`NUM_CORES != `NUM_TEX_UNITS) ? 1 : 0),
-        .BUFFERED_RSP ((`NUM_CORES != `NUM_TEX_UNITS) ? 1 : 0)
+        .BUFFERED_REQ ((`NUM_CORES != `NUM_TEX_UNITS) ? 1 : 0)
     ) tex_arb (
         .clk        (clk),
         .reset      (reset),
@@ -164,350 +381,6 @@
             
 `endif
 
->>>>>>> cfcb2ec3
-`ifdef EXT_RASTER_ENABLE
-
-    VX_raster_req_if #(
-        .NUM_LANES (`NUM_THREADS)
-    ) raster_req_if[`NUM_RASTER_UNITS]();
-
-    VX_cache_req_if #(
-        .NUM_REQS  (RCACHE_NUM_REQS), 
-        .WORD_SIZE (RCACHE_WORD_SIZE), 
-        .TAG_WIDTH (RCACHE_TAG_WIDTH)
-    ) rcache_req_if[`NUM_RASTER_UNITS]();
-
-    VX_cache_rsp_if #(
-        .NUM_REQS  (RCACHE_NUM_REQS), 
-        .WORD_SIZE (RCACHE_WORD_SIZE), 
-        .TAG_WIDTH (RCACHE_TAG_WIDTH)
-    ) rcache_rsp_if[`NUM_RASTER_UNITS]();
-
-`ifdef PERF_ENABLE
-    VX_perf_cache_if  perf_rcache_if();
-    VX_raster_perf_if raster_perf_if[`NUM_RASTER_UNITS]();
-`endif
-
-    // Generate all raster units
-    for (genvar i = 0; i < `NUM_RASTER_UNITS; ++i) begin
-        `RESET_RELAY (raster_reset, reset);
-
-        VX_raster_unit #( 
-            .INSTANCE_ID     ($sformatf("cluster%0d-raster%0d", CLUSTER_ID, i)),
-            .INSTANCE_IDX    (CLUSTER_ID * `NUM_RASTER_UNITS + i),
-            .NUM_INSTANCES   (`NUM_CLUSTERS * `NUM_RASTER_UNITS),
-            .NUM_PES         (`RASTER_NUM_PES),
-            .TILE_LOGSIZE    (`RASTER_TILE_LOGSIZE),
-            .BLOCK_LOGSIZE   (`RASTER_BLOCK_LOGSIZE),
-            .MEM_FIFO_DEPTH  (`RASTER_MEM_FIFO_DEPTH),
-            .QUAD_FIFO_DEPTH (`RASTER_QUAD_FIFO_DEPTH),
-            .OUTPUT_QUADS    (`NUM_THREADS)
-        ) raster_unit (
-            .clk           (clk),
-            .reset         (raster_reset),
-        `ifdef PERF_ENABLE
-            .raster_perf_if(raster_perf_if[i]),
-        `endif
-            .raster_dcr_if (raster_dcr_if),
-            .raster_req_if (raster_req_if[i]),
-            .cache_req_if  (rcache_req_if[i]),
-            .cache_rsp_if  (rcache_rsp_if[i])
-        );
-    end
-
-    VX_raster_req_if #(
-        .NUM_LANES (`NUM_THREADS)
-    ) per_core_raster_req_if[`NUM_CORES]();
-
-    VX_raster_arb #(
-        .NUM_INPUTS  (`NUM_RASTER_UNITS),
-        .NUM_LANES   (`NUM_THREADS),
-        .NUM_OUTPUTS (`NUM_CORES),
-        .BUFFERED    ((`NUM_CORES != `NUM_RASTER_UNITS) ? 1 : 0)
-    ) raster_arb (
-        .clk        (clk),
-        .reset      (reset),
-        .req_in_if  (raster_req_if),
-        .req_out_if (per_core_raster_req_if)
-    );
-
-    VX_mem_req_if #(
-        .DATA_WIDTH (RCACHE_MEM_DATA_WIDTH),
-        .TAG_WIDTH  (RCACHE_MEM_TAG_WIDTH)
-    ) rcache_mem_req_if();
-    
-    VX_mem_rsp_if #(
-        .DATA_WIDTH (RCACHE_MEM_DATA_WIDTH),
-        .TAG_WIDTH  (RCACHE_MEM_TAG_WIDTH)
-    ) rcache_mem_rsp_if();
-
-    `RESET_RELAY (rcache_reset, reset);
-
-    VX_cache_cluster #(
-        .INSTANCE_ID    ($sformatf("cluster%0d-rcache", CLUSTER_ID)),
-        .NUM_UNITS      (`NUM_RCACHES),
-        .NUM_INPUTS     (`NUM_RASTER_UNITS),
-        .TAG_SEL_IDX    (0),
-        .CACHE_SIZE     (`RCACHE_SIZE),
-        .LINE_SIZE      (RCACHE_LINE_SIZE),
-        .NUM_BANKS      (`RCACHE_NUM_BANKS),
-        .NUM_WAYS       (`RCACHE_NUM_WAYS),
-        .NUM_PORTS      (`RCACHE_NUM_PORTS),
-        .WORD_SIZE      (RCACHE_WORD_SIZE),
-        .NUM_REQS       (RCACHE_NUM_REQS),
-        .CREQ_SIZE      (`RCACHE_CREQ_SIZE),
-        .CRSQ_SIZE      (`RCACHE_CRSQ_SIZE),
-        .MSHR_SIZE      (`RCACHE_MSHR_SIZE),
-        .MRSQ_SIZE      (`RCACHE_MRSQ_SIZE),
-        .MREQ_SIZE      (`RCACHE_MREQ_SIZE),
-        .TAG_WIDTH      (RCACHE_TAG_WIDTH),
-        .WRITE_ENABLE   (0),
-        .UUID_WIDTH     (0),        
-        .NC_ENABLE      (0)
-    ) rcache (
-    `ifdef PERF_ENABLE
-        .perf_cache_if  (perf_rcache_if),
-    `endif        
-        .clk            (clk),
-        .reset          (rcache_reset),
-        .core_req_if    (rcache_req_if),
-        .core_rsp_if    (rcache_rsp_if),
-        .mem_req_if     (rcache_mem_req_if),
-        .mem_rsp_if     (rcache_mem_rsp_if)
-    );
-
-`endif
-
-`ifdef EXT_ROP_ENABLE
-
-    VX_rop_req_if #(
-        .NUM_LANES (`NUM_THREADS)
-    ) per_core_rop_req_if[`NUM_CORES]();
-
-    VX_rop_req_if #(
-        .NUM_LANES (`NUM_THREADS)
-    ) rop_req_if[`NUM_ROP_UNITS]();
-
-    VX_rop_arb #(
-        .NUM_INPUTS  (`NUM_CORES),
-        .NUM_LANES   (`NUM_THREADS),
-        .NUM_OUTPUTS (`NUM_ROP_UNITS),
-        .BUFFERED    ((`NUM_CORES != `NUM_ROP_UNITS) ? 1 : 0)
-    ) rop_arb (
-        .clk        (clk),
-        .reset      (reset),
-        .req_in_if  (per_core_rop_req_if),
-        .req_out_if (rop_req_if)
-    );
-
-    VX_cache_req_if #(
-        .NUM_REQS  (OCACHE_NUM_REQS), 
-        .WORD_SIZE (OCACHE_WORD_SIZE), 
-        .TAG_WIDTH (OCACHE_TAG_WIDTH)
-    ) ocache_req_if[`NUM_ROP_UNITS]();
-
-    VX_cache_rsp_if #(
-        .NUM_REQS  (OCACHE_NUM_REQS), 
-        .WORD_SIZE (OCACHE_WORD_SIZE), 
-        .TAG_WIDTH (OCACHE_TAG_WIDTH)
-    ) ocache_rsp_if[`NUM_ROP_UNITS]();
-
-`ifdef PERF_ENABLE
-    VX_perf_cache_if perf_ocache_if();
-    VX_rop_perf_if rop_perf_if[`NUM_ROP_UNITS]();
-`endif
-
-    // Generate all rop units
-    for (genvar i = 0; i < `NUM_ROP_UNITS; ++i) begin
-        `RESET_RELAY (rop_reset, reset);
-
-        VX_rop_unit #(
-            .INSTANCE_ID ($sformatf("cluster%0d-rop%0d", CLUSTER_ID, i)),
-            .NUM_LANES   (`NUM_THREADS)
-        ) rop_unit (
-            .clk           (clk),
-            .reset         (rop_reset),
-        `ifdef PERF_ENABLE
-            .rop_perf_if   (rop_perf_if[i]),
-        `endif
-            .rop_dcr_if    (rop_dcr_if),
-            .rop_req_if    (rop_req_if[i]),            
-            .cache_req_if  (ocache_req_if[i]),
-            .cache_rsp_if  (ocache_rsp_if[i])
-        );
-    end
-
-    VX_mem_req_if #(
-        .DATA_WIDTH (OCACHE_MEM_DATA_WIDTH),
-        .TAG_WIDTH  (OCACHE_MEM_TAG_WIDTH)
-    ) ocache_mem_req_if();
-    
-    VX_mem_rsp_if #(
-        .DATA_WIDTH (OCACHE_MEM_DATA_WIDTH),
-        .TAG_WIDTH  (OCACHE_MEM_TAG_WIDTH)
-    ) ocache_mem_rsp_if();
-
-    `RESET_RELAY (ocache_reset, reset);
-
-    VX_cache_cluster #(
-        .INSTANCE_ID    ($sformatf("cluster%0d-ocache", CLUSTER_ID)),
-        .NUM_UNITS      (`NUM_OCACHES),
-        .NUM_INPUTS     (`NUM_ROP_UNITS),
-        .TAG_SEL_IDX    (0),
-        .CACHE_SIZE     (`OCACHE_SIZE),
-        .LINE_SIZE      (OCACHE_LINE_SIZE),
-        .NUM_BANKS      (`OCACHE_NUM_BANKS),
-        .NUM_WAYS       (`OCACHE_NUM_WAYS),
-        .NUM_PORTS      (`OCACHE_NUM_PORTS),
-        .WORD_SIZE      (OCACHE_WORD_SIZE),
-        .NUM_REQS       (OCACHE_NUM_REQS),
-        .CREQ_SIZE      (`OCACHE_CREQ_SIZE),
-        .CRSQ_SIZE      (`OCACHE_CRSQ_SIZE),
-        .MSHR_SIZE      (`OCACHE_MSHR_SIZE),
-        .MRSQ_SIZE      (`OCACHE_MRSQ_SIZE),
-        .MREQ_SIZE      (`OCACHE_MREQ_SIZE),
-        .TAG_WIDTH      (OCACHE_TAG_WIDTH),
-        .WRITE_ENABLE   (1),
-        .UUID_WIDTH     (0),        
-        .NC_ENABLE      (0)
-    ) ocache (
-    `ifdef PERF_ENABLE
-        .perf_cache_if  (perf_ocache_if),
-    `endif        
-        .clk            (clk),
-        .reset          (ocache_reset),
-
-        .core_req_if    (ocache_req_if),
-        .core_rsp_if    (ocache_rsp_if),
-        .mem_req_if     (ocache_mem_req_if),
-        .mem_rsp_if     (ocache_mem_rsp_if)
-    );
-
-`endif
-
-`ifdef EXT_TEX_ENABLE
-
-    VX_tex_req_if #(
-        .NUM_LANES (`NUM_THREADS),
-        .TAG_WIDTH (`TEX_REQ_TAG_WIDTH)
-    ) per_core_tex_req_if[`NUM_CORES]();
-
-    VX_tex_rsp_if #(
-        .NUM_LANES (`NUM_THREADS),
-        .TAG_WIDTH (`TEX_REQ_TAG_WIDTH)
-    ) per_core_tex_rsp_if[`NUM_CORES]();
-
-    VX_tex_req_if #(
-        .NUM_LANES (`NUM_THREADS),
-        .TAG_WIDTH (`TEX_REQ_ARB_TAG_WIDTH)
-    ) tex_req_if[`NUM_TEX_UNITS]();
-
-    VX_tex_rsp_if #(
-        .NUM_LANES (`NUM_THREADS),
-        .TAG_WIDTH (`TEX_REQ_ARB_TAG_WIDTH)
-    ) tex_rsp_if[`NUM_TEX_UNITS]();
-
-    VX_tex_arb #(
-        .NUM_INPUTS   (`NUM_CORES),
-        .NUM_LANES    (`NUM_THREADS),
-        .NUM_OUTPUTS  (`NUM_TEX_UNITS),
-        .TAG_WIDTH    (`TEX_REQ_TAG_WIDTH),
-        .BUFFERED_REQ ((`NUM_CORES != `NUM_TEX_UNITS) ? 1 : 0)
-    ) tex_arb (
-        .clk        (clk),
-        .reset      (reset),
-        .req_in_if  (per_core_tex_req_if),
-        .rsp_in_if  (per_core_tex_rsp_if),
-        .req_out_if (tex_req_if),
-        .rsp_out_if (tex_rsp_if)
-    );
-
-    VX_cache_req_if #(
-        .NUM_REQS  (TCACHE_NUM_REQS), 
-        .WORD_SIZE (TCACHE_WORD_SIZE), 
-        .TAG_WIDTH (TCACHE_TAG_WIDTH)
-    ) tcache_req_if[`NUM_TEX_UNITS]();
-
-    VX_cache_rsp_if #(
-        .NUM_REQS  (TCACHE_NUM_REQS), 
-        .WORD_SIZE (TCACHE_WORD_SIZE), 
-        .TAG_WIDTH (TCACHE_TAG_WIDTH)
-    ) tcache_rsp_if[`NUM_TEX_UNITS]();
-
-`ifdef PERF_ENABLE
-    VX_perf_cache_if perf_tcache_if();
-    VX_tex_perf_if tex_perf_if[`NUM_TEX_UNITS]();
-`endif
-
-    // Generate all tex units
-    for (genvar i = 0; i < `NUM_TEX_UNITS; ++i) begin
-        `RESET_RELAY (tex_reset, reset);
-
-        VX_tex_unit #(
-            .INSTANCE_ID ($sformatf("cluster%0d-tex%0d", CLUSTER_ID, i)),
-            .NUM_LANES   (`NUM_THREADS),
-            .TAG_WIDTH   (`TEX_REQ_ARB_TAG_WIDTH)
-        ) tex_unit (
-            .clk           (clk),
-            .reset         (tex_reset),
-        `ifdef PERF_ENABLE
-            .tex_perf_if   (tex_perf_if[i]),
-        `endif
-            .tex_dcr_if    (tex_dcr_if),
-            .tex_req_if    (tex_req_if[i]),
-            .tex_rsp_if    (tex_rsp_if[i]),
-            .cache_req_if  (tcache_req_if[i]),
-            .cache_rsp_if  (tcache_rsp_if[i])
-        );
-    end
-
-    VX_mem_req_if #(
-        .DATA_WIDTH (TCACHE_MEM_DATA_WIDTH),
-        .TAG_WIDTH  (TCACHE_MEM_TAG_WIDTH)
-    ) tcache_mem_req_if();
-    
-    VX_mem_rsp_if #(
-        .DATA_WIDTH (TCACHE_MEM_DATA_WIDTH),
-        .TAG_WIDTH  (TCACHE_MEM_TAG_WIDTH)
-    ) tcache_mem_rsp_if();
-
-    `RESET_RELAY (tcache_reset, reset);
-
-    VX_cache_cluster #(
-        .INSTANCE_ID    ($sformatf("cluster%0d-tcache", CLUSTER_ID)),
-        .NUM_UNITS      (`NUM_TCACHES),
-        .NUM_INPUTS     (`NUM_TEX_UNITS),
-        .TAG_SEL_IDX    (0),
-        .CACHE_SIZE     (`TCACHE_SIZE),
-        .LINE_SIZE      (TCACHE_LINE_SIZE),
-        .NUM_BANKS      (`TCACHE_NUM_BANKS),
-        .NUM_WAYS       (`TCACHE_NUM_WAYS),
-        .NUM_PORTS      (`TCACHE_NUM_PORTS),
-        .WORD_SIZE      (TCACHE_WORD_SIZE),
-        .NUM_REQS       (TCACHE_NUM_REQS),
-        .CREQ_SIZE      (`TCACHE_CREQ_SIZE),
-        .CRSQ_SIZE      (`TCACHE_CRSQ_SIZE),
-        .MSHR_SIZE      (`TCACHE_MSHR_SIZE),
-        .MRSQ_SIZE      (`TCACHE_MRSQ_SIZE),
-        .MREQ_SIZE      (`TCACHE_MREQ_SIZE),
-        .TAG_WIDTH      (TCACHE_TAG_WIDTH),
-        .WRITE_ENABLE   (0),
-        .UUID_BITS      (0),        
-        .NC_ENABLE      (0)
-    ) tcache (
-    `ifdef PERF_ENABLE
-        .perf_cache_if  (perf_tcache_if),
-    `endif        
-        .clk            (clk),
-        .reset          (tcache_reset),
-        .core_req_if    (tcache_req_if),
-        .core_rsp_if    (tcache_rsp_if),
-        .mem_req_if     (tcache_mem_req_if),
-        .mem_rsp_if     (tcache_mem_rsp_if)
-    );
-            
-`endif
-
 `ifdef EXT_F_ENABLE
 
     VX_fpu_req_if #(
