--- conflicted
+++ resolved
@@ -41,18 +41,6 @@
     VX_raster_perf_if   raster_perf_if();
 
     // TODO: remove
-<<<<<<< HEAD
-    `UNUSED_VAR (raster_perf_if.mem_reads)
-    `UNUSED_VAR (raster_perf_if.mem_latency)
-    `UNUSED_VAR (perf_rcache_if.reads)
-    `UNUSED_VAR (perf_rcache_if.writes)
-    `UNUSED_VAR (perf_rcache_if.read_misses)
-    `UNUSED_VAR (perf_rcache_if.write_misses)
-    `UNUSED_VAR (perf_rcache_if.bank_stalls)
-    `UNUSED_VAR (perf_rcache_if.mshr_stalls)
-    `UNUSED_VAR (perf_rcache_if.mem_stalls)
-    `UNUSED_VAR (perf_rcache_if.crsp_stalls)
-=======
     //`UNUSED_VAR raster_perf_if.mem_reads)
     //`UNUSED_VAR (raster_perf_if.mem_latency)
     //`unused_var (perf_rcache_if.reads)
@@ -63,7 +51,6 @@
     //`unused_var (perf_rcache_if.mshr_stalls)
     //`unused_var (perf_rcache_if.mem_stalls)
     // /`unused_var (perf_rcache_if.crsp_stalls)
->>>>>>> f9c0d210
 `endif
 
     VX_cache_req_if #(
