--- conflicted
+++ resolved
@@ -38,7 +38,6 @@
     output wire             busy
 );
 
-<<<<<<< HEAD
 `ifdef EXT_TEX_ENABLE
 
     VX_tex_req_if #(
@@ -118,8 +117,6 @@
             
 `endif
 
-=======
->>>>>>> 73ef2043
 `ifdef EXT_RASTER_ENABLE
 
     VX_raster_req_if #(
@@ -548,40 +545,9 @@
         .rcache_rsp_if      (rcache_rsp_if),
     `endif 
 
-<<<<<<< HEAD
     `ifdef EXT_ROP_ENABLE
         .ocache_req_if      (ocache_req_if),
         .ocache_rsp_if      (ocache_rsp_if),
-=======
-    `RESET_RELAY (l2_reset, reset);
-
-    VX_cache_wrap #(
-        .INSTANCE_ID    ($sformatf("cluster%0d-l2cache", CLUSTER_ID)),
-        .CACHE_SIZE     (`L2_CACHE_SIZE),
-        .LINE_SIZE      (L2_LINE_SIZE),
-        .NUM_BANKS      (`L2_NUM_BANKS),
-        .NUM_WAYS       (`L2_NUM_WAYS),
-        .NUM_PORTS      (`L2_NUM_PORTS),
-        .WORD_SIZE      (L2_WORD_SIZE),
-        .NUM_REQS       (L2_NUM_REQS),
-        .CREQ_SIZE      (`L2_CREQ_SIZE),
-        .CRSQ_SIZE      (`L2_CRSQ_SIZE),
-        .MSHR_SIZE      (`L2_MSHR_SIZE),
-        .MRSQ_SIZE      (`L2_MRSQ_SIZE),
-        .MREQ_SIZE      (`L2_MREQ_SIZE),
-        .TAG_WIDTH      (L1_MEM_TAG_WIDTH),
-        .WRITE_ENABLE   (1),
-        .CORE_OUT_REG   (3),
-        .MEM_OUT_REG    (2),
-        .UUID_WIDTH     (`UUID_BITS),           
-        .NC_ENABLE      (1),
-        .PASSTHRU       (!`L2_ENABLED)
-    ) l2cache (            
-        .clk            (clk),
-        .reset          (l2_reset),
-    `ifdef PERF_ENABLE
-        .perf_cache_if  (perf_l2cache_if),
->>>>>>> 73ef2043
     `endif
 
         .mem_req_if         (mem_req_if),
