`include "VX_define.vh"
`include "VX_cache_types.vh"

`IGNORE_WARNINGS_BEGIN
import VX_cache_types::*;
`IGNORE_WARNINGS_END

module VX_mem_unit # (
    parameter CLUSTER_ID = 0
) (
    input wire              clk,
    input wire              reset,
    
`ifdef PERF_ENABLE
    VX_perf_memsys_if.master perf_memsys_if,
`endif    

    VX_cache_req_if.slave   icache_req_if [`NUM_CORES],  
    VX_cache_rsp_if.master  icache_rsp_if [`NUM_CORES],

    VX_cache_req_if.slave   dcache_req_if [`NUM_CORES],
    VX_cache_rsp_if.master  dcache_rsp_if [`NUM_CORES],

`ifdef EXT_TEX_ENABLE
`ifdef PERF_ENABLE
    VX_perf_cache_if.master perf_tcache_if,
`endif
    VX_cache_req_if.slave   tcache_req_if [`NUM_TEX_UNITS],
    VX_cache_rsp_if.master  tcache_rsp_if [`NUM_TEX_UNITS],
`endif

`ifdef EXT_RASTER_ENABLE
`ifdef PERF_ENABLE
    VX_perf_cache_if.master perf_rcache_if,
`endif
    VX_cache_req_if.slave   rcache_req_if [`NUM_RASTER_UNITS],
    VX_cache_rsp_if.master  rcache_rsp_if [`NUM_RASTER_UNITS],
`endif 

`ifdef EXT_ROP_ENABLE
`ifdef PERF_ENABLE
    VX_perf_cache_if.master perf_ocache_if,
`endif
    VX_cache_req_if.slave   ocache_req_if [`NUM_ROP_UNITS],
    VX_cache_rsp_if.master  ocache_rsp_if [`NUM_ROP_UNITS],
`endif

    VX_mem_req_if.master    mem_req_if,
    VX_mem_rsp_if.slave     mem_rsp_if
);
    
`ifdef PERF_ENABLE
    VX_perf_cache_if perf_icache_if();
    VX_perf_cache_if perf_dcache_if();
    VX_perf_cache_if perf_smem_if();
    VX_perf_cache_if perf_l2cache_if();
`endif   

    /////////////////////////////// I-Cache ///////////////////////////////////

    VX_mem_req_if #(
        .DATA_WIDTH (ICACHE_MEM_DATA_WIDTH),
        .TAG_WIDTH  (ICACHE_MEM_TAG_WIDTH)
    ) icache_mem_req_if();
    
    VX_mem_rsp_if #(
        .DATA_WIDTH (ICACHE_MEM_DATA_WIDTH),
        .TAG_WIDTH  (ICACHE_MEM_TAG_WIDTH)
    ) icache_mem_rsp_if();
    
    `RESET_RELAY (icache_reset, reset);

    VX_cache_cluster #(
        .INSTANCE_ID    ($sformatf("cluster%0d-icache", CLUSTER_ID)),    
        .NUM_UNITS      (`NUM_ICACHES),
        .NUM_INPUTS     (`NUM_CORES),
        .TAG_SEL_IDX    (0),
        .CACHE_SIZE     (`ICACHE_SIZE),
        .LINE_SIZE      (ICACHE_LINE_SIZE),
        .NUM_BANKS      (ICACHE_NUM_BANKS),
        .NUM_WAYS       (`ICACHE_NUM_WAYS),
        .WORD_SIZE      (ICACHE_WORD_SIZE),
        .NUM_REQS       (ICACHE_NUM_REQS),
        .CREQ_SIZE      (`ICACHE_CREQ_SIZE),
        .CRSQ_SIZE      (`ICACHE_CRSQ_SIZE),
        .MSHR_SIZE      (`ICACHE_MSHR_SIZE),
        .MRSQ_SIZE      (`ICACHE_MRSQ_SIZE),
        .MREQ_SIZE      (`ICACHE_MREQ_SIZE),
        .TAG_WIDTH      (ICACHE_TAG_WIDTH),
        .WRITE_ENABLE   (0),
        .UUID_WIDTH     (`UUID_BITS)        
    ) icache (
    `ifdef PERF_ENABLE
        .perf_cache_if  (perf_icache_if),
    `endif
        .clk            (clk),
        .reset          (icache_reset),
        .core_req_if    (icache_req_if),
        .core_rsp_if    (icache_rsp_if),
        .mem_req_if     (icache_mem_req_if),
        .mem_rsp_if     (icache_mem_rsp_if)
    );

    /////////////////////////////// D-Cache ///////////////////////////////////

    VX_mem_req_if #(
        .DATA_WIDTH (DCACHE_MEM_DATA_WIDTH),
        .TAG_WIDTH  (DCACHE_MEM_TAG_WIDTH)
    ) dcache_mem_req_if();
    
    VX_mem_rsp_if #(
        .DATA_WIDTH (DCACHE_MEM_DATA_WIDTH),
        .TAG_WIDTH  (DCACHE_MEM_TAG_WIDTH)
    ) dcache_mem_rsp_if();

    VX_cache_req_if #(
        .NUM_REQS  (DCACHE_NUM_REQS), 
        .WORD_SIZE (DCACHE_WORD_SIZE), 
        .TAG_WIDTH (DCACHE_NOSM_TAG_WIDTH)
    ) dcache_nosm_req_if [`NUM_CORES]();

    VX_cache_rsp_if #(
        .NUM_REQS  (DCACHE_NUM_REQS), 
        .WORD_SIZE (DCACHE_WORD_SIZE), 
        .TAG_WIDTH (DCACHE_NOSM_TAG_WIDTH)
    ) dcache_nosm_rsp_if [`NUM_CORES]();

    `RESET_RELAY (dcache_reset, reset);

    VX_cache_cluster #(
        .INSTANCE_ID    ($sformatf("cluster%0d-dcache", CLUSTER_ID)),    
        .NUM_UNITS      (`NUM_DCACHES),
        .NUM_INPUTS     (`NUM_CORES),
        .TAG_SEL_IDX    (1),
        .CACHE_SIZE     (`DCACHE_SIZE),
        .LINE_SIZE      (DCACHE_LINE_SIZE),
        .NUM_BANKS      (`DCACHE_NUM_BANKS),
        .NUM_WAYS       (`DCACHE_NUM_WAYS),
        .NUM_PORTS      (`DCACHE_NUM_PORTS),
        .WORD_SIZE      (DCACHE_WORD_SIZE),
        .NUM_REQS       (DCACHE_NUM_REQS),
        .CREQ_SIZE      (`DCACHE_CREQ_SIZE),
        .CRSQ_SIZE      (`DCACHE_CRSQ_SIZE),
        .MSHR_SIZE      (`DCACHE_MSHR_SIZE),
        .MRSQ_SIZE      (`DCACHE_MRSQ_SIZE),
        .MREQ_SIZE      (`DCACHE_MREQ_SIZE),
        .TAG_WIDTH      (DCACHE_NOSM_TAG_WIDTH),
        .WRITE_ENABLE   (1),
        .UUID_WIDTH     (`UUID_BITS),        
        .NC_ENABLE      (1),
        .NC_TAG_BIT     (0)
    ) dcache (
    `ifdef PERF_ENABLE
        .perf_cache_if  (perf_dcache_if),
    `endif
        
        .clk            (clk),
        .reset          (dcache_reset),        
        .core_req_if    (dcache_nosm_req_if),
        .core_rsp_if    (dcache_nosm_rsp_if),
        .mem_req_if     (dcache_mem_req_if),
        .mem_rsp_if     (dcache_mem_rsp_if)
    );

    ////////////////////////////// Shared Memory //////////////////////////////

`ifdef SM_ENABLE

    VX_cache_req_if #(
        .NUM_REQS  (DCACHE_NUM_REQS), 
        .WORD_SIZE (DCACHE_WORD_SIZE), 
        .TAG_WIDTH (DCACHE_NOSM_TAG_WIDTH)
    ) per_core_smem_req_if [`NUM_CORES]();

    VX_cache_rsp_if #(
        .NUM_REQS  (DCACHE_NUM_REQS), 
        .WORD_SIZE (DCACHE_WORD_SIZE), 
        .TAG_WIDTH (DCACHE_NOSM_TAG_WIDTH)
    ) per_core_smem_rsp_if [`NUM_CORES]();

    for (genvar i = 0; i < `NUM_CORES; ++i) begin
        VX_cache_req_if #(
            .NUM_REQS  (DCACHE_NUM_REQS), 
            .WORD_SIZE (DCACHE_WORD_SIZE), 
            .TAG_WIDTH (DCACHE_NOSM_TAG_WIDTH)
        ) dcache_nosm_switch_req_if[2]();

        VX_cache_rsp_if #(
            .NUM_REQS  (DCACHE_NUM_REQS), 
            .WORD_SIZE (DCACHE_WORD_SIZE), 
            .TAG_WIDTH (DCACHE_NOSM_TAG_WIDTH)
        ) dcache_nosm_switch_rsp_if[2]();

        VX_smem_switch #(
            .NUM_REQS     (2),
            .NUM_LANES    (DCACHE_NUM_REQS),
            .DATA_SIZE    (4),            
            .TAG_WIDTH    (DCACHE_TAG_WIDTH),
            .TAG_SEL_IDX  (0),
            .ARBITER      ("P"),
            .BUFFERED_REQ (2),
            .BUFFERED_RSP (1)
        ) dcache_nosm_switch (
            .clk        (clk),
            .reset      (reset),
            .req_in_if  (dcache_req_if[i]),
            .rsp_in_if  (dcache_rsp_if[i]),
            .req_out_if (dcache_nosm_switch_req_if),
            .rsp_out_if (dcache_nosm_switch_rsp_if)
        );

        `ASSIGN_VX_CACHE_REQ_IF (dcache_nosm_req_if[i], dcache_nosm_switch_req_if[0]);
        `ASSIGN_VX_CACHE_RSP_IF (dcache_nosm_switch_rsp_if[0], dcache_nosm_rsp_if[i]);
        `ASSIGN_VX_CACHE_REQ_IF (per_core_smem_req_if[i], dcache_nosm_switch_req_if[1]);
        `ASSIGN_VX_CACHE_RSP_IF (dcache_nosm_switch_rsp_if[1], per_core_smem_rsp_if[i]);
    end

    localparam DCACHE_SM_TAG_WIDTH = DCACHE_NOSM_TAG_WIDTH + `NC_BITS;

    VX_cache_req_if #(
        .NUM_REQS  (DCACHE_NUM_REQS), 
        .WORD_SIZE (DCACHE_WORD_SIZE), 
        .TAG_WIDTH (DCACHE_SM_TAG_WIDTH)
    ) smem_req_if[1]();

    VX_cache_rsp_if #(
        .NUM_REQS  (DCACHE_NUM_REQS), 
        .WORD_SIZE (DCACHE_WORD_SIZE), 
        .TAG_WIDTH (DCACHE_SM_TAG_WIDTH)
    ) smem_rsp_if[1](); 

    VX_cache_arb #(
        .NUM_INPUTS   (`NUM_CORES),
        .NUM_LANES    (DCACHE_NUM_REQS),
        .DATA_SIZE    (DCACHE_WORD_SIZE),
        .TAG_WIDTH    (DCACHE_NOSM_TAG_WIDTH),
        .TAG_SEL_IDX  (0),
<<<<<<< HEAD
        .ARBITER      ((`NUM_CORES >= 8) ? "C" : "R"),
        .BUFFERED_REQ ((`NUM_CORES != 1) ? 2 : 0),
        .BUFFERED_RSP ((`NUM_CORES != 1) ? 2 : 0)        
=======
        .ARBITER      ("R"),
        .BUFFERED_REQ ((`NUM_CORES != 1) ? 1 : 0),
        .BUFFERED_RSP ((`NUM_CORES != 1) ? 1 : 0)
>>>>>>> 27add422
    ) smem_arb (
        .clk        (clk),
        .reset      (reset),
        .req_in_if  (per_core_smem_req_if),
        .rsp_in_if  (per_core_smem_rsp_if),
        .req_out_if (smem_req_if),
        .rsp_out_if (smem_rsp_if)
    );

    // shared memory address mapping:  
    // [core_idx][warp_idx][word_idx][thread_idx] <= [core_idx][warp_idx][thread_idx][bank_offset..word_idx]
    localparam BANK_ADDR_OFFSET = `CLOG2(`STACK_SIZE / DCACHE_WORD_SIZE);
    localparam WORD_SEL_BITS    = `CLOG2(`SMEM_LOCAL_SIZE / DCACHE_WORD_SIZE);
    localparam SMEM_ADDR_WIDTH  = (`NC_BITS + `NW_BITS + `NT_BITS + WORD_SEL_BITS);

    wire [DCACHE_NUM_REQS-1:0][SMEM_ADDR_WIDTH-1:0] smem_req_addr;        
    for (genvar i = 0; i < DCACHE_NUM_REQS; ++i) begin
        if (`NT_BITS != 0) begin
            assign smem_req_addr[i][0 +: `NT_BITS] = smem_req_if[0].addr[i][BANK_ADDR_OFFSET +: `NT_BITS];
        end        
        assign smem_req_addr[i][`NT_BITS +: WORD_SEL_BITS] = smem_req_if[0].addr[i][0 +: WORD_SEL_BITS];
        if (`NW_BITS != 0) begin
            assign smem_req_addr[i][(`NT_BITS + WORD_SEL_BITS) +: `NW_BITS] = smem_req_if[0].addr[i][(BANK_ADDR_OFFSET + `NT_BITS) +: `NW_BITS];
        end
        if (`NC_BITS != 0) begin
            assign smem_req_addr[i][(`NT_BITS + WORD_SEL_BITS + `NW_BITS) +: `NC_BITS] = smem_req_if[0].addr[i][(BANK_ADDR_OFFSET + `NT_BITS + `NW_BITS) +: `NC_BITS];
        end
    end

    `RESET_RELAY (smem_reset, reset);
    
    VX_shared_mem #(
        .INSTANCE_ID($sformatf("cluster%0d-smem", CLUSTER_ID)),
        .SIZE       (`SMEM_SIZE),
        .NUM_REQS   (DCACHE_NUM_REQS),
        .NUM_BANKS  (`SMEM_NUM_BANKS),
        .WORD_SIZE  (DCACHE_WORD_SIZE),
        .ADDR_WIDTH (SMEM_ADDR_WIDTH),
        .REQ_SIZE   (`SMEM_CREQ_SIZE),
        .OUT_REG    (2),
        .UUID_WIDTH (`UUID_BITS), 
        .TAG_WIDTH  (DCACHE_SM_TAG_WIDTH)
    ) smem (            
        .clk        (clk),
        .reset      (smem_reset),

    `ifdef PERF_ENABLE
        .perf_cache_if(perf_smem_if),
    `endif

        // Core request
        .req_valid  (smem_req_if[0].valid),
        .req_rw     (smem_req_if[0].rw),
        .req_byteen (smem_req_if[0].byteen),
        .req_addr   (smem_req_addr),
        .req_data   (smem_req_if[0].data),        
        .req_tag    (smem_req_if[0].tag),
        .req_ready  (smem_req_if[0].ready),

        // Core response
        .rsp_valid  (smem_rsp_if[0].valid),
        .rsp_data   (smem_rsp_if[0].data),
        .rsp_tag    (smem_rsp_if[0].tag),
        .rsp_ready  (smem_rsp_if[0].ready)
    );    

`else

    for (genvar i = 0; i < `NUM_CORES; ++i) begin
        `ASSIGN_VX_CACHE_REQ_IF (dcache_nosm_req_if[i], dcache_req_if[i]);
        `ASSIGN_VX_CACHE_RSP_IF (dcache_rsp_if[i], dcache_nosm_rsp_if[i]);
    end

`endif

    /////////////////////////////// T-Cache ///////////////////////////////////

`ifdef EXT_TEX_ENABLE    

    VX_mem_req_if #(
        .DATA_WIDTH (TCACHE_MEM_DATA_WIDTH),
        .TAG_WIDTH  (TCACHE_MEM_TAG_WIDTH)
    ) tcache_mem_req_if();
    
    VX_mem_rsp_if #(
        .DATA_WIDTH (TCACHE_MEM_DATA_WIDTH),
        .TAG_WIDTH  (TCACHE_MEM_TAG_WIDTH)
    ) tcache_mem_rsp_if();

    `RESET_RELAY (tcache_reset, reset);

    VX_cache_cluster #(
        .INSTANCE_ID    ($sformatf("cluster%0d-tcache", CLUSTER_ID)),
        .NUM_UNITS      (`NUM_TCACHES),
        .NUM_INPUTS     (`NUM_TEX_UNITS),
        .TAG_SEL_IDX    (0),
        .CACHE_SIZE     (`TCACHE_SIZE),
        .LINE_SIZE      (TCACHE_LINE_SIZE),
        .NUM_BANKS      (`TCACHE_NUM_BANKS),
        .NUM_WAYS       (`TCACHE_NUM_WAYS),
        .NUM_PORTS      (`TCACHE_NUM_PORTS),
        .WORD_SIZE      (TCACHE_WORD_SIZE),
        .NUM_REQS       (TCACHE_NUM_REQS),
        .CREQ_SIZE      (`TCACHE_CREQ_SIZE),
        .CRSQ_SIZE      (`TCACHE_CRSQ_SIZE),
        .MSHR_SIZE      (`TCACHE_MSHR_SIZE),
        .MRSQ_SIZE      (`TCACHE_MRSQ_SIZE),
        .MREQ_SIZE      (`TCACHE_MREQ_SIZE),
        .TAG_WIDTH      (TCACHE_TAG_WIDTH),
        .WRITE_ENABLE   (0),
        .UUID_WIDTH     (0),        
        .NC_ENABLE      (0)
    ) tcache (
    `ifdef PERF_ENABLE
        .perf_cache_if  (perf_tcache_if),
    `endif        
        .clk            (clk),
        .reset          (tcache_reset),
        .core_req_if    (tcache_req_if),
        .core_rsp_if    (tcache_rsp_if),
        .mem_req_if     (tcache_mem_req_if),
        .mem_rsp_if     (tcache_mem_rsp_if)
    );

`endif

    /////////////////////////////// O-Cache ///////////////////////////////////

`ifdef EXT_ROP_ENABLE    

    VX_mem_req_if #(
        .DATA_WIDTH (OCACHE_MEM_DATA_WIDTH),
        .TAG_WIDTH  (OCACHE_MEM_TAG_WIDTH)
    ) ocache_mem_req_if();
    
    VX_mem_rsp_if #(
        .DATA_WIDTH (OCACHE_MEM_DATA_WIDTH),
        .TAG_WIDTH  (OCACHE_MEM_TAG_WIDTH)
    ) ocache_mem_rsp_if();

    `RESET_RELAY (ocache_reset, reset);

    VX_cache_cluster #(
        .INSTANCE_ID    ($sformatf("cluster%0d-ocache", CLUSTER_ID)),
        .NUM_UNITS      (`NUM_OCACHES),
        .NUM_INPUTS     (`NUM_ROP_UNITS),
        .TAG_SEL_IDX    (0),
        .CACHE_SIZE     (`OCACHE_SIZE),
        .LINE_SIZE      (OCACHE_LINE_SIZE),
        .NUM_BANKS      (`OCACHE_NUM_BANKS),
        .NUM_WAYS       (`OCACHE_NUM_WAYS),
        .NUM_PORTS      (`OCACHE_NUM_PORTS),
        .WORD_SIZE      (OCACHE_WORD_SIZE),
        .NUM_REQS       (OCACHE_NUM_REQS),
        .CREQ_SIZE      (`OCACHE_CREQ_SIZE),
        .CRSQ_SIZE      (`OCACHE_CRSQ_SIZE),
        .MSHR_SIZE      (`OCACHE_MSHR_SIZE),
        .MRSQ_SIZE      (`OCACHE_MRSQ_SIZE),
        .MREQ_SIZE      (`OCACHE_MREQ_SIZE),
        .TAG_WIDTH      (OCACHE_TAG_WIDTH),
        .WRITE_ENABLE   (1),
        .UUID_WIDTH     (0),        
        .NC_ENABLE      (0)
    ) ocache (
    `ifdef PERF_ENABLE
        .perf_cache_if  (perf_ocache_if),
    `endif        
        .clk            (clk),
        .reset          (ocache_reset),

        .core_req_if    (ocache_req_if),
        .core_rsp_if    (ocache_rsp_if),
        .mem_req_if     (ocache_mem_req_if),
        .mem_rsp_if     (ocache_mem_rsp_if)
    );

`endif

    /////////////////////////////// R-Cache ///////////////////////////////////

`ifdef EXT_RASTER_ENABLE

    VX_mem_req_if #(
        .DATA_WIDTH (RCACHE_MEM_DATA_WIDTH),
        .TAG_WIDTH  (RCACHE_MEM_TAG_WIDTH)
    ) rcache_mem_req_if();
    
    VX_mem_rsp_if #(
        .DATA_WIDTH (RCACHE_MEM_DATA_WIDTH),
        .TAG_WIDTH  (RCACHE_MEM_TAG_WIDTH)
    ) rcache_mem_rsp_if();

    `RESET_RELAY (rcache_reset, reset);

    VX_cache_cluster #(
        .INSTANCE_ID    ($sformatf("cluster%0d-rcache", CLUSTER_ID)),
        .NUM_UNITS      (`NUM_RCACHES),
        .NUM_INPUTS     (`NUM_RASTER_UNITS),
        .TAG_SEL_IDX    (0),
        .CACHE_SIZE     (`RCACHE_SIZE),
        .LINE_SIZE      (RCACHE_LINE_SIZE),
        .NUM_BANKS      (`RCACHE_NUM_BANKS),
        .NUM_WAYS       (`RCACHE_NUM_WAYS),
        .NUM_PORTS      (`RCACHE_NUM_PORTS),
        .WORD_SIZE      (RCACHE_WORD_SIZE),
        .NUM_REQS       (RCACHE_NUM_REQS),
        .CREQ_SIZE      (`RCACHE_CREQ_SIZE),
        .CRSQ_SIZE      (`RCACHE_CRSQ_SIZE),
        .MSHR_SIZE      (`RCACHE_MSHR_SIZE),
        .MRSQ_SIZE      (`RCACHE_MRSQ_SIZE),
        .MREQ_SIZE      (`RCACHE_MREQ_SIZE),
        .TAG_WIDTH      (RCACHE_TAG_WIDTH),
        .WRITE_ENABLE   (0),
        .UUID_WIDTH     (0),        
        .NC_ENABLE      (0)
    ) rcache (
    `ifdef PERF_ENABLE
        .perf_cache_if  (perf_rcache_if),
    `endif        
        .clk            (clk),
        .reset          (rcache_reset),
        .core_req_if    (rcache_req_if),
        .core_rsp_if    (rcache_rsp_if),
        .mem_req_if     (rcache_mem_req_if),
        .mem_rsp_if     (rcache_mem_rsp_if)
    );

`endif

    /////////////////////////////// L2-Cache //////////////////////////////////

    VX_mem_req_if #(
        .DATA_WIDTH (L2_WORD_SIZE * 8),
        .TAG_WIDTH  (L2_TAG_WIDTH)
    ) l2_mem_req_if[L2_NUM_REQS]();
    
    VX_mem_rsp_if #(
        .DATA_WIDTH (L2_WORD_SIZE * 8),
        .TAG_WIDTH  (L2_TAG_WIDTH)
    ) l2_mem_rsp_if[L2_NUM_REQS]();

    localparam I_MEM_ARB_IDX = 0;
    localparam D_MEM_ARB_IDX = I_MEM_ARB_IDX + 1;
    localparam T_MEM_ARB_IDX = D_MEM_ARB_IDX + 1;
    localparam R_MEM_ARB_IDX = T_MEM_ARB_IDX + `EXT_TEX_ENABLED;
    localparam O_MEM_ARB_IDX = R_MEM_ARB_IDX + `EXT_RASTER_ENABLED;
    `UNUSED_PARAM (T_MEM_ARB_IDX)
    `UNUSED_PARAM (R_MEM_ARB_IDX)
    `UNUSED_PARAM (O_MEM_ARB_IDX)

    `ASSIGN_VX_MEM_REQ_IF_XTAG (l2_mem_req_if[I_MEM_ARB_IDX], icache_mem_req_if);
    assign l2_mem_req_if[I_MEM_ARB_IDX].tag = L1_MEM_TAG_WIDTH'(icache_mem_req_if.tag);

    `ASSIGN_VX_MEM_RSP_IF_XTAG (icache_mem_rsp_if, l2_mem_rsp_if[I_MEM_ARB_IDX]);
    assign icache_mem_rsp_if.tag = ICACHE_MEM_TAG_WIDTH'(l2_mem_rsp_if[I_MEM_ARB_IDX].tag);

    `ASSIGN_VX_MEM_REQ_IF_XTAG (l2_mem_req_if[D_MEM_ARB_IDX], dcache_mem_req_if);
    assign l2_mem_req_if[D_MEM_ARB_IDX].tag = L1_MEM_TAG_WIDTH'(dcache_mem_req_if.tag);

    `ASSIGN_VX_MEM_RSP_IF_XTAG (dcache_mem_rsp_if, l2_mem_rsp_if[D_MEM_ARB_IDX]);
    assign dcache_mem_rsp_if.tag = DCACHE_MEM_TAG_WIDTH'(l2_mem_rsp_if[D_MEM_ARB_IDX].tag);

`ifdef EXT_TEX_ENABLE
    `ASSIGN_VX_MEM_REQ_IF_XTAG (l2_mem_req_if[T_MEM_ARB_IDX], tcache_mem_req_if);
    assign l2_mem_req_if[T_MEM_ARB_IDX].tag = L1_MEM_TAG_WIDTH'(tcache_mem_req_if.tag);

    `ASSIGN_VX_MEM_RSP_IF_XTAG (tcache_mem_rsp_if, l2_mem_rsp_if[T_MEM_ARB_IDX]);
    assign tcache_mem_rsp_if.tag = TCACHE_MEM_TAG_WIDTH'(l2_mem_rsp_if[T_MEM_ARB_IDX].tag);
`endif

`ifdef EXT_RASTER_ENABLE
    `ASSIGN_VX_MEM_REQ_IF_XTAG (l2_mem_req_if[R_MEM_ARB_IDX], rcache_mem_req_if);
    assign l2_mem_req_if[R_MEM_ARB_IDX].tag = L1_MEM_TAG_WIDTH'(rcache_mem_req_if.tag);

    `ASSIGN_VX_MEM_RSP_IF_XTAG (rcache_mem_rsp_if, l2_mem_rsp_if[R_MEM_ARB_IDX]);
    assign rcache_mem_rsp_if.tag = RCACHE_MEM_TAG_WIDTH'(l2_mem_rsp_if[R_MEM_ARB_IDX].tag);
`endif

`ifdef EXT_ROP_ENABLE
    `ASSIGN_VX_MEM_REQ_IF_XTAG (l2_mem_req_if[O_MEM_ARB_IDX], ocache_mem_req_if);
    assign l2_mem_req_if[O_MEM_ARB_IDX].tag = L1_MEM_TAG_WIDTH'(ocache_mem_req_if.tag);

    `ASSIGN_VX_MEM_RSP_IF_XTAG (ocache_mem_rsp_if, l2_mem_rsp_if[O_MEM_ARB_IDX]);
    assign ocache_mem_rsp_if.tag = OCACHE_MEM_TAG_WIDTH'(l2_mem_rsp_if[O_MEM_ARB_IDX].tag);
`endif

    `RESET_RELAY (l2_reset, reset);

    VX_cache_wrap #(
        .INSTANCE_ID    ($sformatf("cluster%0d-l2cache", CLUSTER_ID)),
        .CACHE_SIZE     (`L2_CACHE_SIZE),
        .LINE_SIZE      (L2_LINE_SIZE),
        .NUM_BANKS      (`L2_NUM_BANKS),
        .NUM_WAYS       (`L2_NUM_WAYS),
        .NUM_PORTS      (`L2_NUM_PORTS),
        .WORD_SIZE      (L2_WORD_SIZE),
        .NUM_REQS       (L2_NUM_REQS),
        .CREQ_SIZE      (`L2_CREQ_SIZE),
        .CRSQ_SIZE      (`L2_CRSQ_SIZE),
        .MSHR_SIZE      (`L2_MSHR_SIZE),
        .MRSQ_SIZE      (`L2_MRSQ_SIZE),
        .MREQ_SIZE      (`L2_MREQ_SIZE),
        .TAG_WIDTH      (L1_MEM_TAG_WIDTH),
        .WRITE_ENABLE   (1),       
        .UUID_WIDTH     (`UUID_BITS),
        .CORE_OUT_REG   (3),
        .MEM_OUT_REG    (3),
        .NC_ENABLE      (1),
        .PASSTHRU       (!`L2_ENABLED)
    ) l2cache_wrap (            
        .clk            (clk),
        .reset          (l2_reset),
    `ifdef PERF_ENABLE
        .perf_cache_if  (perf_l2cache_if),
    `endif
        .core_req_if    (l2_mem_req_if),
        .core_rsp_if    (l2_mem_rsp_if),
        .mem_req_if     (mem_req_if),
        .mem_rsp_if     (mem_rsp_if)
    );

`ifdef PERF_ENABLE
    
    `UNUSED_VAR (perf_dcache_if.mem_stalls)
    `UNUSED_VAR (perf_dcache_if.crsp_stalls)

    assign perf_memsys_if.icache_reads       = perf_icache_if.reads;
    assign perf_memsys_if.icache_read_misses = perf_icache_if.read_misses;
    
    assign perf_memsys_if.dcache_reads       = perf_dcache_if.reads;
    assign perf_memsys_if.dcache_writes      = perf_dcache_if.writes;
    assign perf_memsys_if.dcache_read_misses = perf_dcache_if.read_misses;
    assign perf_memsys_if.dcache_write_misses= perf_dcache_if.write_misses;
    assign perf_memsys_if.dcache_bank_stalls = perf_dcache_if.bank_stalls;
    assign perf_memsys_if.dcache_mshr_stalls = perf_dcache_if.mshr_stalls;

`ifdef SM_ENABLE
    assign perf_memsys_if.smem_reads         = perf_smem_if.reads;
    assign perf_memsys_if.smem_writes        = perf_smem_if.writes;
    assign perf_memsys_if.smem_bank_stalls   = perf_smem_if.bank_stalls;    
`else
    assign perf_memsys_if.smem_reads         = 0;
    assign perf_memsys_if.smem_writes        = 0;
    assign perf_memsys_if.smem_bank_stalls   = 0;
`endif

    reg [`PERF_CTR_BITS-1:0] perf_mem_pending_reads;

    always @(posedge clk) begin
        if (reset) begin
            perf_mem_pending_reads <= 0;
        end else begin
            perf_mem_pending_reads <= perf_mem_pending_reads + 
                `PERF_CTR_BITS'($signed(2'((mem_req_if.valid && mem_req_if.ready && !mem_req_if.rw) && !(mem_rsp_if.valid && mem_rsp_if.ready)) - 
                    2'((mem_rsp_if.valid && mem_rsp_if.ready) && !(mem_req_if.valid && mem_req_if.ready && !mem_req_if.rw))));
        end
    end
    
    reg [`PERF_CTR_BITS-1:0] perf_mem_reads;
    reg [`PERF_CTR_BITS-1:0] perf_mem_writes;
    reg [`PERF_CTR_BITS-1:0] perf_mem_lat;

    always @(posedge clk) begin
        if (reset) begin       
            perf_mem_reads  <= 0;     
            perf_mem_writes <= 0;            
            perf_mem_lat    <= 0;
        end else begin  
            if (mem_req_if.valid && mem_req_if.ready && !mem_req_if.rw) begin
                perf_mem_reads <= perf_mem_reads + `PERF_CTR_BITS'(1);
            end
            if (mem_req_if.valid && mem_req_if.ready && mem_req_if.rw) begin
                perf_mem_writes <= perf_mem_writes + `PERF_CTR_BITS'(1);
            end      
            perf_mem_lat <= perf_mem_lat + perf_mem_pending_reads;
        end
    end

    assign perf_memsys_if.mem_reads   = perf_mem_reads;       
    assign perf_memsys_if.mem_writes  = perf_mem_writes;
    assign perf_memsys_if.mem_latency = perf_mem_lat;
    
`endif
    
endmodule
<|MERGE_RESOLUTION|>--- conflicted
+++ resolved
@@ -1,631 +1,625 @@
-`include "VX_define.vh"
-`include "VX_cache_types.vh"
-
-`IGNORE_WARNINGS_BEGIN
-import VX_cache_types::*;
-`IGNORE_WARNINGS_END
-
-module VX_mem_unit # (
-    parameter CLUSTER_ID = 0
-) (
-    input wire              clk,
-    input wire              reset,
-    
-`ifdef PERF_ENABLE
-    VX_perf_memsys_if.master perf_memsys_if,
-`endif    
-
-    VX_cache_req_if.slave   icache_req_if [`NUM_CORES],  
-    VX_cache_rsp_if.master  icache_rsp_if [`NUM_CORES],
-
-    VX_cache_req_if.slave   dcache_req_if [`NUM_CORES],
-    VX_cache_rsp_if.master  dcache_rsp_if [`NUM_CORES],
-
-`ifdef EXT_TEX_ENABLE
-`ifdef PERF_ENABLE
-    VX_perf_cache_if.master perf_tcache_if,
-`endif
-    VX_cache_req_if.slave   tcache_req_if [`NUM_TEX_UNITS],
-    VX_cache_rsp_if.master  tcache_rsp_if [`NUM_TEX_UNITS],
-`endif
-
-`ifdef EXT_RASTER_ENABLE
-`ifdef PERF_ENABLE
-    VX_perf_cache_if.master perf_rcache_if,
-`endif
-    VX_cache_req_if.slave   rcache_req_if [`NUM_RASTER_UNITS],
-    VX_cache_rsp_if.master  rcache_rsp_if [`NUM_RASTER_UNITS],
-`endif 
-
-`ifdef EXT_ROP_ENABLE
-`ifdef PERF_ENABLE
-    VX_perf_cache_if.master perf_ocache_if,
-`endif
-    VX_cache_req_if.slave   ocache_req_if [`NUM_ROP_UNITS],
-    VX_cache_rsp_if.master  ocache_rsp_if [`NUM_ROP_UNITS],
-`endif
-
-    VX_mem_req_if.master    mem_req_if,
-    VX_mem_rsp_if.slave     mem_rsp_if
-);
-    
-`ifdef PERF_ENABLE
-    VX_perf_cache_if perf_icache_if();
-    VX_perf_cache_if perf_dcache_if();
-    VX_perf_cache_if perf_smem_if();
-    VX_perf_cache_if perf_l2cache_if();
-`endif   
-
-    /////////////////////////////// I-Cache ///////////////////////////////////
-
-    VX_mem_req_if #(
-        .DATA_WIDTH (ICACHE_MEM_DATA_WIDTH),
-        .TAG_WIDTH  (ICACHE_MEM_TAG_WIDTH)
-    ) icache_mem_req_if();
-    
-    VX_mem_rsp_if #(
-        .DATA_WIDTH (ICACHE_MEM_DATA_WIDTH),
-        .TAG_WIDTH  (ICACHE_MEM_TAG_WIDTH)
-    ) icache_mem_rsp_if();
-    
-    `RESET_RELAY (icache_reset, reset);
-
-    VX_cache_cluster #(
-        .INSTANCE_ID    ($sformatf("cluster%0d-icache", CLUSTER_ID)),    
-        .NUM_UNITS      (`NUM_ICACHES),
-        .NUM_INPUTS     (`NUM_CORES),
-        .TAG_SEL_IDX    (0),
-        .CACHE_SIZE     (`ICACHE_SIZE),
-        .LINE_SIZE      (ICACHE_LINE_SIZE),
-        .NUM_BANKS      (ICACHE_NUM_BANKS),
-        .NUM_WAYS       (`ICACHE_NUM_WAYS),
-        .WORD_SIZE      (ICACHE_WORD_SIZE),
-        .NUM_REQS       (ICACHE_NUM_REQS),
-        .CREQ_SIZE      (`ICACHE_CREQ_SIZE),
-        .CRSQ_SIZE      (`ICACHE_CRSQ_SIZE),
-        .MSHR_SIZE      (`ICACHE_MSHR_SIZE),
-        .MRSQ_SIZE      (`ICACHE_MRSQ_SIZE),
-        .MREQ_SIZE      (`ICACHE_MREQ_SIZE),
-        .TAG_WIDTH      (ICACHE_TAG_WIDTH),
-        .WRITE_ENABLE   (0),
-        .UUID_WIDTH     (`UUID_BITS)        
-    ) icache (
-    `ifdef PERF_ENABLE
-        .perf_cache_if  (perf_icache_if),
-    `endif
-        .clk            (clk),
-        .reset          (icache_reset),
-        .core_req_if    (icache_req_if),
-        .core_rsp_if    (icache_rsp_if),
-        .mem_req_if     (icache_mem_req_if),
-        .mem_rsp_if     (icache_mem_rsp_if)
-    );
-
-    /////////////////////////////// D-Cache ///////////////////////////////////
-
-    VX_mem_req_if #(
-        .DATA_WIDTH (DCACHE_MEM_DATA_WIDTH),
-        .TAG_WIDTH  (DCACHE_MEM_TAG_WIDTH)
-    ) dcache_mem_req_if();
-    
-    VX_mem_rsp_if #(
-        .DATA_WIDTH (DCACHE_MEM_DATA_WIDTH),
-        .TAG_WIDTH  (DCACHE_MEM_TAG_WIDTH)
-    ) dcache_mem_rsp_if();
-
-    VX_cache_req_if #(
-        .NUM_REQS  (DCACHE_NUM_REQS), 
-        .WORD_SIZE (DCACHE_WORD_SIZE), 
-        .TAG_WIDTH (DCACHE_NOSM_TAG_WIDTH)
-    ) dcache_nosm_req_if [`NUM_CORES]();
-
-    VX_cache_rsp_if #(
-        .NUM_REQS  (DCACHE_NUM_REQS), 
-        .WORD_SIZE (DCACHE_WORD_SIZE), 
-        .TAG_WIDTH (DCACHE_NOSM_TAG_WIDTH)
-    ) dcache_nosm_rsp_if [`NUM_CORES]();
-
-    `RESET_RELAY (dcache_reset, reset);
-
-    VX_cache_cluster #(
-        .INSTANCE_ID    ($sformatf("cluster%0d-dcache", CLUSTER_ID)),    
-        .NUM_UNITS      (`NUM_DCACHES),
-        .NUM_INPUTS     (`NUM_CORES),
-        .TAG_SEL_IDX    (1),
-        .CACHE_SIZE     (`DCACHE_SIZE),
-        .LINE_SIZE      (DCACHE_LINE_SIZE),
-        .NUM_BANKS      (`DCACHE_NUM_BANKS),
-        .NUM_WAYS       (`DCACHE_NUM_WAYS),
-        .NUM_PORTS      (`DCACHE_NUM_PORTS),
-        .WORD_SIZE      (DCACHE_WORD_SIZE),
-        .NUM_REQS       (DCACHE_NUM_REQS),
-        .CREQ_SIZE      (`DCACHE_CREQ_SIZE),
-        .CRSQ_SIZE      (`DCACHE_CRSQ_SIZE),
-        .MSHR_SIZE      (`DCACHE_MSHR_SIZE),
-        .MRSQ_SIZE      (`DCACHE_MRSQ_SIZE),
-        .MREQ_SIZE      (`DCACHE_MREQ_SIZE),
-        .TAG_WIDTH      (DCACHE_NOSM_TAG_WIDTH),
-        .WRITE_ENABLE   (1),
-        .UUID_WIDTH     (`UUID_BITS),        
-        .NC_ENABLE      (1),
-        .NC_TAG_BIT     (0)
-    ) dcache (
-    `ifdef PERF_ENABLE
-        .perf_cache_if  (perf_dcache_if),
-    `endif
-        
-        .clk            (clk),
-        .reset          (dcache_reset),        
-        .core_req_if    (dcache_nosm_req_if),
-        .core_rsp_if    (dcache_nosm_rsp_if),
-        .mem_req_if     (dcache_mem_req_if),
-        .mem_rsp_if     (dcache_mem_rsp_if)
-    );
-
-    ////////////////////////////// Shared Memory //////////////////////////////
-
-`ifdef SM_ENABLE
-
-    VX_cache_req_if #(
-        .NUM_REQS  (DCACHE_NUM_REQS), 
-        .WORD_SIZE (DCACHE_WORD_SIZE), 
-        .TAG_WIDTH (DCACHE_NOSM_TAG_WIDTH)
-    ) per_core_smem_req_if [`NUM_CORES]();
-
-    VX_cache_rsp_if #(
-        .NUM_REQS  (DCACHE_NUM_REQS), 
-        .WORD_SIZE (DCACHE_WORD_SIZE), 
-        .TAG_WIDTH (DCACHE_NOSM_TAG_WIDTH)
-    ) per_core_smem_rsp_if [`NUM_CORES]();
-
-    for (genvar i = 0; i < `NUM_CORES; ++i) begin
-        VX_cache_req_if #(
-            .NUM_REQS  (DCACHE_NUM_REQS), 
-            .WORD_SIZE (DCACHE_WORD_SIZE), 
-            .TAG_WIDTH (DCACHE_NOSM_TAG_WIDTH)
-        ) dcache_nosm_switch_req_if[2]();
-
-        VX_cache_rsp_if #(
-            .NUM_REQS  (DCACHE_NUM_REQS), 
-            .WORD_SIZE (DCACHE_WORD_SIZE), 
-            .TAG_WIDTH (DCACHE_NOSM_TAG_WIDTH)
-        ) dcache_nosm_switch_rsp_if[2]();
-
-        VX_smem_switch #(
-            .NUM_REQS     (2),
-            .NUM_LANES    (DCACHE_NUM_REQS),
-            .DATA_SIZE    (4),            
-            .TAG_WIDTH    (DCACHE_TAG_WIDTH),
-            .TAG_SEL_IDX  (0),
-            .ARBITER      ("P"),
-            .BUFFERED_REQ (2),
-            .BUFFERED_RSP (1)
-        ) dcache_nosm_switch (
-            .clk        (clk),
-            .reset      (reset),
-            .req_in_if  (dcache_req_if[i]),
-            .rsp_in_if  (dcache_rsp_if[i]),
-            .req_out_if (dcache_nosm_switch_req_if),
-            .rsp_out_if (dcache_nosm_switch_rsp_if)
-        );
-
-        `ASSIGN_VX_CACHE_REQ_IF (dcache_nosm_req_if[i], dcache_nosm_switch_req_if[0]);
-        `ASSIGN_VX_CACHE_RSP_IF (dcache_nosm_switch_rsp_if[0], dcache_nosm_rsp_if[i]);
-        `ASSIGN_VX_CACHE_REQ_IF (per_core_smem_req_if[i], dcache_nosm_switch_req_if[1]);
-        `ASSIGN_VX_CACHE_RSP_IF (dcache_nosm_switch_rsp_if[1], per_core_smem_rsp_if[i]);
-    end
-
-    localparam DCACHE_SM_TAG_WIDTH = DCACHE_NOSM_TAG_WIDTH + `NC_BITS;
-
-    VX_cache_req_if #(
-        .NUM_REQS  (DCACHE_NUM_REQS), 
-        .WORD_SIZE (DCACHE_WORD_SIZE), 
-        .TAG_WIDTH (DCACHE_SM_TAG_WIDTH)
-    ) smem_req_if[1]();
-
-    VX_cache_rsp_if #(
-        .NUM_REQS  (DCACHE_NUM_REQS), 
-        .WORD_SIZE (DCACHE_WORD_SIZE), 
-        .TAG_WIDTH (DCACHE_SM_TAG_WIDTH)
-    ) smem_rsp_if[1](); 
-
-    VX_cache_arb #(
-        .NUM_INPUTS   (`NUM_CORES),
-        .NUM_LANES    (DCACHE_NUM_REQS),
-        .DATA_SIZE    (DCACHE_WORD_SIZE),
-        .TAG_WIDTH    (DCACHE_NOSM_TAG_WIDTH),
-        .TAG_SEL_IDX  (0),
-<<<<<<< HEAD
-        .ARBITER      ((`NUM_CORES >= 8) ? "C" : "R"),
-        .BUFFERED_REQ ((`NUM_CORES != 1) ? 2 : 0),
-        .BUFFERED_RSP ((`NUM_CORES != 1) ? 2 : 0)        
-=======
-        .ARBITER      ("R"),
-        .BUFFERED_REQ ((`NUM_CORES != 1) ? 1 : 0),
-        .BUFFERED_RSP ((`NUM_CORES != 1) ? 1 : 0)
->>>>>>> 27add422
-    ) smem_arb (
-        .clk        (clk),
-        .reset      (reset),
-        .req_in_if  (per_core_smem_req_if),
-        .rsp_in_if  (per_core_smem_rsp_if),
-        .req_out_if (smem_req_if),
-        .rsp_out_if (smem_rsp_if)
-    );
-
-    // shared memory address mapping:  
-    // [core_idx][warp_idx][word_idx][thread_idx] <= [core_idx][warp_idx][thread_idx][bank_offset..word_idx]
-    localparam BANK_ADDR_OFFSET = `CLOG2(`STACK_SIZE / DCACHE_WORD_SIZE);
-    localparam WORD_SEL_BITS    = `CLOG2(`SMEM_LOCAL_SIZE / DCACHE_WORD_SIZE);
-    localparam SMEM_ADDR_WIDTH  = (`NC_BITS + `NW_BITS + `NT_BITS + WORD_SEL_BITS);
-
-    wire [DCACHE_NUM_REQS-1:0][SMEM_ADDR_WIDTH-1:0] smem_req_addr;        
-    for (genvar i = 0; i < DCACHE_NUM_REQS; ++i) begin
-        if (`NT_BITS != 0) begin
-            assign smem_req_addr[i][0 +: `NT_BITS] = smem_req_if[0].addr[i][BANK_ADDR_OFFSET +: `NT_BITS];
-        end        
-        assign smem_req_addr[i][`NT_BITS +: WORD_SEL_BITS] = smem_req_if[0].addr[i][0 +: WORD_SEL_BITS];
-        if (`NW_BITS != 0) begin
-            assign smem_req_addr[i][(`NT_BITS + WORD_SEL_BITS) +: `NW_BITS] = smem_req_if[0].addr[i][(BANK_ADDR_OFFSET + `NT_BITS) +: `NW_BITS];
-        end
-        if (`NC_BITS != 0) begin
-            assign smem_req_addr[i][(`NT_BITS + WORD_SEL_BITS + `NW_BITS) +: `NC_BITS] = smem_req_if[0].addr[i][(BANK_ADDR_OFFSET + `NT_BITS + `NW_BITS) +: `NC_BITS];
-        end
-    end
-
-    `RESET_RELAY (smem_reset, reset);
-    
-    VX_shared_mem #(
-        .INSTANCE_ID($sformatf("cluster%0d-smem", CLUSTER_ID)),
-        .SIZE       (`SMEM_SIZE),
-        .NUM_REQS   (DCACHE_NUM_REQS),
-        .NUM_BANKS  (`SMEM_NUM_BANKS),
-        .WORD_SIZE  (DCACHE_WORD_SIZE),
-        .ADDR_WIDTH (SMEM_ADDR_WIDTH),
-        .REQ_SIZE   (`SMEM_CREQ_SIZE),
-        .OUT_REG    (2),
-        .UUID_WIDTH (`UUID_BITS), 
-        .TAG_WIDTH  (DCACHE_SM_TAG_WIDTH)
-    ) smem (            
-        .clk        (clk),
-        .reset      (smem_reset),
-
-    `ifdef PERF_ENABLE
-        .perf_cache_if(perf_smem_if),
-    `endif
-
-        // Core request
-        .req_valid  (smem_req_if[0].valid),
-        .req_rw     (smem_req_if[0].rw),
-        .req_byteen (smem_req_if[0].byteen),
-        .req_addr   (smem_req_addr),
-        .req_data   (smem_req_if[0].data),        
-        .req_tag    (smem_req_if[0].tag),
-        .req_ready  (smem_req_if[0].ready),
-
-        // Core response
-        .rsp_valid  (smem_rsp_if[0].valid),
-        .rsp_data   (smem_rsp_if[0].data),
-        .rsp_tag    (smem_rsp_if[0].tag),
-        .rsp_ready  (smem_rsp_if[0].ready)
-    );    
-
-`else
-
-    for (genvar i = 0; i < `NUM_CORES; ++i) begin
-        `ASSIGN_VX_CACHE_REQ_IF (dcache_nosm_req_if[i], dcache_req_if[i]);
-        `ASSIGN_VX_CACHE_RSP_IF (dcache_rsp_if[i], dcache_nosm_rsp_if[i]);
-    end
-
-`endif
-
-    /////////////////////////////// T-Cache ///////////////////////////////////
-
-`ifdef EXT_TEX_ENABLE    
-
-    VX_mem_req_if #(
-        .DATA_WIDTH (TCACHE_MEM_DATA_WIDTH),
-        .TAG_WIDTH  (TCACHE_MEM_TAG_WIDTH)
-    ) tcache_mem_req_if();
-    
-    VX_mem_rsp_if #(
-        .DATA_WIDTH (TCACHE_MEM_DATA_WIDTH),
-        .TAG_WIDTH  (TCACHE_MEM_TAG_WIDTH)
-    ) tcache_mem_rsp_if();
-
-    `RESET_RELAY (tcache_reset, reset);
-
-    VX_cache_cluster #(
-        .INSTANCE_ID    ($sformatf("cluster%0d-tcache", CLUSTER_ID)),
-        .NUM_UNITS      (`NUM_TCACHES),
-        .NUM_INPUTS     (`NUM_TEX_UNITS),
-        .TAG_SEL_IDX    (0),
-        .CACHE_SIZE     (`TCACHE_SIZE),
-        .LINE_SIZE      (TCACHE_LINE_SIZE),
-        .NUM_BANKS      (`TCACHE_NUM_BANKS),
-        .NUM_WAYS       (`TCACHE_NUM_WAYS),
-        .NUM_PORTS      (`TCACHE_NUM_PORTS),
-        .WORD_SIZE      (TCACHE_WORD_SIZE),
-        .NUM_REQS       (TCACHE_NUM_REQS),
-        .CREQ_SIZE      (`TCACHE_CREQ_SIZE),
-        .CRSQ_SIZE      (`TCACHE_CRSQ_SIZE),
-        .MSHR_SIZE      (`TCACHE_MSHR_SIZE),
-        .MRSQ_SIZE      (`TCACHE_MRSQ_SIZE),
-        .MREQ_SIZE      (`TCACHE_MREQ_SIZE),
-        .TAG_WIDTH      (TCACHE_TAG_WIDTH),
-        .WRITE_ENABLE   (0),
-        .UUID_WIDTH     (0),        
-        .NC_ENABLE      (0)
-    ) tcache (
-    `ifdef PERF_ENABLE
-        .perf_cache_if  (perf_tcache_if),
-    `endif        
-        .clk            (clk),
-        .reset          (tcache_reset),
-        .core_req_if    (tcache_req_if),
-        .core_rsp_if    (tcache_rsp_if),
-        .mem_req_if     (tcache_mem_req_if),
-        .mem_rsp_if     (tcache_mem_rsp_if)
-    );
-
-`endif
-
-    /////////////////////////////// O-Cache ///////////////////////////////////
-
-`ifdef EXT_ROP_ENABLE    
-
-    VX_mem_req_if #(
-        .DATA_WIDTH (OCACHE_MEM_DATA_WIDTH),
-        .TAG_WIDTH  (OCACHE_MEM_TAG_WIDTH)
-    ) ocache_mem_req_if();
-    
-    VX_mem_rsp_if #(
-        .DATA_WIDTH (OCACHE_MEM_DATA_WIDTH),
-        .TAG_WIDTH  (OCACHE_MEM_TAG_WIDTH)
-    ) ocache_mem_rsp_if();
-
-    `RESET_RELAY (ocache_reset, reset);
-
-    VX_cache_cluster #(
-        .INSTANCE_ID    ($sformatf("cluster%0d-ocache", CLUSTER_ID)),
-        .NUM_UNITS      (`NUM_OCACHES),
-        .NUM_INPUTS     (`NUM_ROP_UNITS),
-        .TAG_SEL_IDX    (0),
-        .CACHE_SIZE     (`OCACHE_SIZE),
-        .LINE_SIZE      (OCACHE_LINE_SIZE),
-        .NUM_BANKS      (`OCACHE_NUM_BANKS),
-        .NUM_WAYS       (`OCACHE_NUM_WAYS),
-        .NUM_PORTS      (`OCACHE_NUM_PORTS),
-        .WORD_SIZE      (OCACHE_WORD_SIZE),
-        .NUM_REQS       (OCACHE_NUM_REQS),
-        .CREQ_SIZE      (`OCACHE_CREQ_SIZE),
-        .CRSQ_SIZE      (`OCACHE_CRSQ_SIZE),
-        .MSHR_SIZE      (`OCACHE_MSHR_SIZE),
-        .MRSQ_SIZE      (`OCACHE_MRSQ_SIZE),
-        .MREQ_SIZE      (`OCACHE_MREQ_SIZE),
-        .TAG_WIDTH      (OCACHE_TAG_WIDTH),
-        .WRITE_ENABLE   (1),
-        .UUID_WIDTH     (0),        
-        .NC_ENABLE      (0)
-    ) ocache (
-    `ifdef PERF_ENABLE
-        .perf_cache_if  (perf_ocache_if),
-    `endif        
-        .clk            (clk),
-        .reset          (ocache_reset),
-
-        .core_req_if    (ocache_req_if),
-        .core_rsp_if    (ocache_rsp_if),
-        .mem_req_if     (ocache_mem_req_if),
-        .mem_rsp_if     (ocache_mem_rsp_if)
-    );
-
-`endif
-
-    /////////////////////////////// R-Cache ///////////////////////////////////
-
-`ifdef EXT_RASTER_ENABLE
-
-    VX_mem_req_if #(
-        .DATA_WIDTH (RCACHE_MEM_DATA_WIDTH),
-        .TAG_WIDTH  (RCACHE_MEM_TAG_WIDTH)
-    ) rcache_mem_req_if();
-    
-    VX_mem_rsp_if #(
-        .DATA_WIDTH (RCACHE_MEM_DATA_WIDTH),
-        .TAG_WIDTH  (RCACHE_MEM_TAG_WIDTH)
-    ) rcache_mem_rsp_if();
-
-    `RESET_RELAY (rcache_reset, reset);
-
-    VX_cache_cluster #(
-        .INSTANCE_ID    ($sformatf("cluster%0d-rcache", CLUSTER_ID)),
-        .NUM_UNITS      (`NUM_RCACHES),
-        .NUM_INPUTS     (`NUM_RASTER_UNITS),
-        .TAG_SEL_IDX    (0),
-        .CACHE_SIZE     (`RCACHE_SIZE),
-        .LINE_SIZE      (RCACHE_LINE_SIZE),
-        .NUM_BANKS      (`RCACHE_NUM_BANKS),
-        .NUM_WAYS       (`RCACHE_NUM_WAYS),
-        .NUM_PORTS      (`RCACHE_NUM_PORTS),
-        .WORD_SIZE      (RCACHE_WORD_SIZE),
-        .NUM_REQS       (RCACHE_NUM_REQS),
-        .CREQ_SIZE      (`RCACHE_CREQ_SIZE),
-        .CRSQ_SIZE      (`RCACHE_CRSQ_SIZE),
-        .MSHR_SIZE      (`RCACHE_MSHR_SIZE),
-        .MRSQ_SIZE      (`RCACHE_MRSQ_SIZE),
-        .MREQ_SIZE      (`RCACHE_MREQ_SIZE),
-        .TAG_WIDTH      (RCACHE_TAG_WIDTH),
-        .WRITE_ENABLE   (0),
-        .UUID_WIDTH     (0),        
-        .NC_ENABLE      (0)
-    ) rcache (
-    `ifdef PERF_ENABLE
-        .perf_cache_if  (perf_rcache_if),
-    `endif        
-        .clk            (clk),
-        .reset          (rcache_reset),
-        .core_req_if    (rcache_req_if),
-        .core_rsp_if    (rcache_rsp_if),
-        .mem_req_if     (rcache_mem_req_if),
-        .mem_rsp_if     (rcache_mem_rsp_if)
-    );
-
-`endif
-
-    /////////////////////////////// L2-Cache //////////////////////////////////
-
-    VX_mem_req_if #(
-        .DATA_WIDTH (L2_WORD_SIZE * 8),
-        .TAG_WIDTH  (L2_TAG_WIDTH)
-    ) l2_mem_req_if[L2_NUM_REQS]();
-    
-    VX_mem_rsp_if #(
-        .DATA_WIDTH (L2_WORD_SIZE * 8),
-        .TAG_WIDTH  (L2_TAG_WIDTH)
-    ) l2_mem_rsp_if[L2_NUM_REQS]();
-
-    localparam I_MEM_ARB_IDX = 0;
-    localparam D_MEM_ARB_IDX = I_MEM_ARB_IDX + 1;
-    localparam T_MEM_ARB_IDX = D_MEM_ARB_IDX + 1;
-    localparam R_MEM_ARB_IDX = T_MEM_ARB_IDX + `EXT_TEX_ENABLED;
-    localparam O_MEM_ARB_IDX = R_MEM_ARB_IDX + `EXT_RASTER_ENABLED;
-    `UNUSED_PARAM (T_MEM_ARB_IDX)
-    `UNUSED_PARAM (R_MEM_ARB_IDX)
-    `UNUSED_PARAM (O_MEM_ARB_IDX)
-
-    `ASSIGN_VX_MEM_REQ_IF_XTAG (l2_mem_req_if[I_MEM_ARB_IDX], icache_mem_req_if);
-    assign l2_mem_req_if[I_MEM_ARB_IDX].tag = L1_MEM_TAG_WIDTH'(icache_mem_req_if.tag);
-
-    `ASSIGN_VX_MEM_RSP_IF_XTAG (icache_mem_rsp_if, l2_mem_rsp_if[I_MEM_ARB_IDX]);
-    assign icache_mem_rsp_if.tag = ICACHE_MEM_TAG_WIDTH'(l2_mem_rsp_if[I_MEM_ARB_IDX].tag);
-
-    `ASSIGN_VX_MEM_REQ_IF_XTAG (l2_mem_req_if[D_MEM_ARB_IDX], dcache_mem_req_if);
-    assign l2_mem_req_if[D_MEM_ARB_IDX].tag = L1_MEM_TAG_WIDTH'(dcache_mem_req_if.tag);
-
-    `ASSIGN_VX_MEM_RSP_IF_XTAG (dcache_mem_rsp_if, l2_mem_rsp_if[D_MEM_ARB_IDX]);
-    assign dcache_mem_rsp_if.tag = DCACHE_MEM_TAG_WIDTH'(l2_mem_rsp_if[D_MEM_ARB_IDX].tag);
-
-`ifdef EXT_TEX_ENABLE
-    `ASSIGN_VX_MEM_REQ_IF_XTAG (l2_mem_req_if[T_MEM_ARB_IDX], tcache_mem_req_if);
-    assign l2_mem_req_if[T_MEM_ARB_IDX].tag = L1_MEM_TAG_WIDTH'(tcache_mem_req_if.tag);
-
-    `ASSIGN_VX_MEM_RSP_IF_XTAG (tcache_mem_rsp_if, l2_mem_rsp_if[T_MEM_ARB_IDX]);
-    assign tcache_mem_rsp_if.tag = TCACHE_MEM_TAG_WIDTH'(l2_mem_rsp_if[T_MEM_ARB_IDX].tag);
-`endif
-
-`ifdef EXT_RASTER_ENABLE
-    `ASSIGN_VX_MEM_REQ_IF_XTAG (l2_mem_req_if[R_MEM_ARB_IDX], rcache_mem_req_if);
-    assign l2_mem_req_if[R_MEM_ARB_IDX].tag = L1_MEM_TAG_WIDTH'(rcache_mem_req_if.tag);
-
-    `ASSIGN_VX_MEM_RSP_IF_XTAG (rcache_mem_rsp_if, l2_mem_rsp_if[R_MEM_ARB_IDX]);
-    assign rcache_mem_rsp_if.tag = RCACHE_MEM_TAG_WIDTH'(l2_mem_rsp_if[R_MEM_ARB_IDX].tag);
-`endif
-
-`ifdef EXT_ROP_ENABLE
-    `ASSIGN_VX_MEM_REQ_IF_XTAG (l2_mem_req_if[O_MEM_ARB_IDX], ocache_mem_req_if);
-    assign l2_mem_req_if[O_MEM_ARB_IDX].tag = L1_MEM_TAG_WIDTH'(ocache_mem_req_if.tag);
-
-    `ASSIGN_VX_MEM_RSP_IF_XTAG (ocache_mem_rsp_if, l2_mem_rsp_if[O_MEM_ARB_IDX]);
-    assign ocache_mem_rsp_if.tag = OCACHE_MEM_TAG_WIDTH'(l2_mem_rsp_if[O_MEM_ARB_IDX].tag);
-`endif
-
-    `RESET_RELAY (l2_reset, reset);
-
-    VX_cache_wrap #(
-        .INSTANCE_ID    ($sformatf("cluster%0d-l2cache", CLUSTER_ID)),
-        .CACHE_SIZE     (`L2_CACHE_SIZE),
-        .LINE_SIZE      (L2_LINE_SIZE),
-        .NUM_BANKS      (`L2_NUM_BANKS),
-        .NUM_WAYS       (`L2_NUM_WAYS),
-        .NUM_PORTS      (`L2_NUM_PORTS),
-        .WORD_SIZE      (L2_WORD_SIZE),
-        .NUM_REQS       (L2_NUM_REQS),
-        .CREQ_SIZE      (`L2_CREQ_SIZE),
-        .CRSQ_SIZE      (`L2_CRSQ_SIZE),
-        .MSHR_SIZE      (`L2_MSHR_SIZE),
-        .MRSQ_SIZE      (`L2_MRSQ_SIZE),
-        .MREQ_SIZE      (`L2_MREQ_SIZE),
-        .TAG_WIDTH      (L1_MEM_TAG_WIDTH),
-        .WRITE_ENABLE   (1),       
-        .UUID_WIDTH     (`UUID_BITS),
-        .CORE_OUT_REG   (3),
-        .MEM_OUT_REG    (3),
-        .NC_ENABLE      (1),
-        .PASSTHRU       (!`L2_ENABLED)
-    ) l2cache_wrap (            
-        .clk            (clk),
-        .reset          (l2_reset),
-    `ifdef PERF_ENABLE
-        .perf_cache_if  (perf_l2cache_if),
-    `endif
-        .core_req_if    (l2_mem_req_if),
-        .core_rsp_if    (l2_mem_rsp_if),
-        .mem_req_if     (mem_req_if),
-        .mem_rsp_if     (mem_rsp_if)
-    );
-
-`ifdef PERF_ENABLE
-    
-    `UNUSED_VAR (perf_dcache_if.mem_stalls)
-    `UNUSED_VAR (perf_dcache_if.crsp_stalls)
-
-    assign perf_memsys_if.icache_reads       = perf_icache_if.reads;
-    assign perf_memsys_if.icache_read_misses = perf_icache_if.read_misses;
-    
-    assign perf_memsys_if.dcache_reads       = perf_dcache_if.reads;
-    assign perf_memsys_if.dcache_writes      = perf_dcache_if.writes;
-    assign perf_memsys_if.dcache_read_misses = perf_dcache_if.read_misses;
-    assign perf_memsys_if.dcache_write_misses= perf_dcache_if.write_misses;
-    assign perf_memsys_if.dcache_bank_stalls = perf_dcache_if.bank_stalls;
-    assign perf_memsys_if.dcache_mshr_stalls = perf_dcache_if.mshr_stalls;
-
-`ifdef SM_ENABLE
-    assign perf_memsys_if.smem_reads         = perf_smem_if.reads;
-    assign perf_memsys_if.smem_writes        = perf_smem_if.writes;
-    assign perf_memsys_if.smem_bank_stalls   = perf_smem_if.bank_stalls;    
-`else
-    assign perf_memsys_if.smem_reads         = 0;
-    assign perf_memsys_if.smem_writes        = 0;
-    assign perf_memsys_if.smem_bank_stalls   = 0;
-`endif
-
-    reg [`PERF_CTR_BITS-1:0] perf_mem_pending_reads;
-
-    always @(posedge clk) begin
-        if (reset) begin
-            perf_mem_pending_reads <= 0;
-        end else begin
-            perf_mem_pending_reads <= perf_mem_pending_reads + 
-                `PERF_CTR_BITS'($signed(2'((mem_req_if.valid && mem_req_if.ready && !mem_req_if.rw) && !(mem_rsp_if.valid && mem_rsp_if.ready)) - 
-                    2'((mem_rsp_if.valid && mem_rsp_if.ready) && !(mem_req_if.valid && mem_req_if.ready && !mem_req_if.rw))));
-        end
-    end
-    
-    reg [`PERF_CTR_BITS-1:0] perf_mem_reads;
-    reg [`PERF_CTR_BITS-1:0] perf_mem_writes;
-    reg [`PERF_CTR_BITS-1:0] perf_mem_lat;
-
-    always @(posedge clk) begin
-        if (reset) begin       
-            perf_mem_reads  <= 0;     
-            perf_mem_writes <= 0;            
-            perf_mem_lat    <= 0;
-        end else begin  
-            if (mem_req_if.valid && mem_req_if.ready && !mem_req_if.rw) begin
-                perf_mem_reads <= perf_mem_reads + `PERF_CTR_BITS'(1);
-            end
-            if (mem_req_if.valid && mem_req_if.ready && mem_req_if.rw) begin
-                perf_mem_writes <= perf_mem_writes + `PERF_CTR_BITS'(1);
-            end      
-            perf_mem_lat <= perf_mem_lat + perf_mem_pending_reads;
-        end
-    end
-
-    assign perf_memsys_if.mem_reads   = perf_mem_reads;       
-    assign perf_memsys_if.mem_writes  = perf_mem_writes;
-    assign perf_memsys_if.mem_latency = perf_mem_lat;
-    
-`endif
-    
-endmodule
+`include "VX_define.vh"
+`include "VX_cache_types.vh"
+
+`IGNORE_WARNINGS_BEGIN
+import VX_cache_types::*;
+`IGNORE_WARNINGS_END
+
+module VX_mem_unit # (
+    parameter CLUSTER_ID = 0
+) (
+    input wire              clk,
+    input wire              reset,
+    
+`ifdef PERF_ENABLE
+    VX_perf_memsys_if.master perf_memsys_if,
+`endif    
+
+    VX_cache_req_if.slave   icache_req_if [`NUM_CORES],  
+    VX_cache_rsp_if.master  icache_rsp_if [`NUM_CORES],
+
+    VX_cache_req_if.slave   dcache_req_if [`NUM_CORES],
+    VX_cache_rsp_if.master  dcache_rsp_if [`NUM_CORES],
+
+`ifdef EXT_TEX_ENABLE
+`ifdef PERF_ENABLE
+    VX_perf_cache_if.master perf_tcache_if,
+`endif
+    VX_cache_req_if.slave   tcache_req_if [`NUM_TEX_UNITS],
+    VX_cache_rsp_if.master  tcache_rsp_if [`NUM_TEX_UNITS],
+`endif
+
+`ifdef EXT_RASTER_ENABLE
+`ifdef PERF_ENABLE
+    VX_perf_cache_if.master perf_rcache_if,
+`endif
+    VX_cache_req_if.slave   rcache_req_if [`NUM_RASTER_UNITS],
+    VX_cache_rsp_if.master  rcache_rsp_if [`NUM_RASTER_UNITS],
+`endif 
+
+`ifdef EXT_ROP_ENABLE
+`ifdef PERF_ENABLE
+    VX_perf_cache_if.master perf_ocache_if,
+`endif
+    VX_cache_req_if.slave   ocache_req_if [`NUM_ROP_UNITS],
+    VX_cache_rsp_if.master  ocache_rsp_if [`NUM_ROP_UNITS],
+`endif
+
+    VX_mem_req_if.master    mem_req_if,
+    VX_mem_rsp_if.slave     mem_rsp_if
+);
+    
+`ifdef PERF_ENABLE
+    VX_perf_cache_if perf_icache_if();
+    VX_perf_cache_if perf_dcache_if();
+    VX_perf_cache_if perf_smem_if();
+    VX_perf_cache_if perf_l2cache_if();
+`endif   
+
+    /////////////////////////////// I-Cache ///////////////////////////////////
+
+    VX_mem_req_if #(
+        .DATA_WIDTH (ICACHE_MEM_DATA_WIDTH),
+        .TAG_WIDTH  (ICACHE_MEM_TAG_WIDTH)
+    ) icache_mem_req_if();
+    
+    VX_mem_rsp_if #(
+        .DATA_WIDTH (ICACHE_MEM_DATA_WIDTH),
+        .TAG_WIDTH  (ICACHE_MEM_TAG_WIDTH)
+    ) icache_mem_rsp_if();
+    
+    `RESET_RELAY (icache_reset, reset);
+
+    VX_cache_cluster #(
+        .INSTANCE_ID    ($sformatf("cluster%0d-icache", CLUSTER_ID)),    
+        .NUM_UNITS      (`NUM_ICACHES),
+        .NUM_INPUTS     (`NUM_CORES),
+        .TAG_SEL_IDX    (0),
+        .CACHE_SIZE     (`ICACHE_SIZE),
+        .LINE_SIZE      (ICACHE_LINE_SIZE),
+        .NUM_BANKS      (ICACHE_NUM_BANKS),
+        .NUM_WAYS       (`ICACHE_NUM_WAYS),
+        .WORD_SIZE      (ICACHE_WORD_SIZE),
+        .NUM_REQS       (ICACHE_NUM_REQS),
+        .CREQ_SIZE      (`ICACHE_CREQ_SIZE),
+        .CRSQ_SIZE      (`ICACHE_CRSQ_SIZE),
+        .MSHR_SIZE      (`ICACHE_MSHR_SIZE),
+        .MRSQ_SIZE      (`ICACHE_MRSQ_SIZE),
+        .MREQ_SIZE      (`ICACHE_MREQ_SIZE),
+        .TAG_WIDTH      (ICACHE_TAG_WIDTH),
+        .WRITE_ENABLE   (0),
+        .UUID_WIDTH     (`UUID_BITS)        
+    ) icache (
+    `ifdef PERF_ENABLE
+        .perf_cache_if  (perf_icache_if),
+    `endif
+        .clk            (clk),
+        .reset          (icache_reset),
+        .core_req_if    (icache_req_if),
+        .core_rsp_if    (icache_rsp_if),
+        .mem_req_if     (icache_mem_req_if),
+        .mem_rsp_if     (icache_mem_rsp_if)
+    );
+
+    /////////////////////////////// D-Cache ///////////////////////////////////
+
+    VX_mem_req_if #(
+        .DATA_WIDTH (DCACHE_MEM_DATA_WIDTH),
+        .TAG_WIDTH  (DCACHE_MEM_TAG_WIDTH)
+    ) dcache_mem_req_if();
+    
+    VX_mem_rsp_if #(
+        .DATA_WIDTH (DCACHE_MEM_DATA_WIDTH),
+        .TAG_WIDTH  (DCACHE_MEM_TAG_WIDTH)
+    ) dcache_mem_rsp_if();
+
+    VX_cache_req_if #(
+        .NUM_REQS  (DCACHE_NUM_REQS), 
+        .WORD_SIZE (DCACHE_WORD_SIZE), 
+        .TAG_WIDTH (DCACHE_NOSM_TAG_WIDTH)
+    ) dcache_nosm_req_if [`NUM_CORES]();
+
+    VX_cache_rsp_if #(
+        .NUM_REQS  (DCACHE_NUM_REQS), 
+        .WORD_SIZE (DCACHE_WORD_SIZE), 
+        .TAG_WIDTH (DCACHE_NOSM_TAG_WIDTH)
+    ) dcache_nosm_rsp_if [`NUM_CORES]();
+
+    `RESET_RELAY (dcache_reset, reset);
+
+    VX_cache_cluster #(
+        .INSTANCE_ID    ($sformatf("cluster%0d-dcache", CLUSTER_ID)),    
+        .NUM_UNITS      (`NUM_DCACHES),
+        .NUM_INPUTS     (`NUM_CORES),
+        .TAG_SEL_IDX    (1),
+        .CACHE_SIZE     (`DCACHE_SIZE),
+        .LINE_SIZE      (DCACHE_LINE_SIZE),
+        .NUM_BANKS      (`DCACHE_NUM_BANKS),
+        .NUM_WAYS       (`DCACHE_NUM_WAYS),
+        .NUM_PORTS      (`DCACHE_NUM_PORTS),
+        .WORD_SIZE      (DCACHE_WORD_SIZE),
+        .NUM_REQS       (DCACHE_NUM_REQS),
+        .CREQ_SIZE      (`DCACHE_CREQ_SIZE),
+        .CRSQ_SIZE      (`DCACHE_CRSQ_SIZE),
+        .MSHR_SIZE      (`DCACHE_MSHR_SIZE),
+        .MRSQ_SIZE      (`DCACHE_MRSQ_SIZE),
+        .MREQ_SIZE      (`DCACHE_MREQ_SIZE),
+        .TAG_WIDTH      (DCACHE_NOSM_TAG_WIDTH),
+        .WRITE_ENABLE   (1),
+        .UUID_WIDTH     (`UUID_BITS),        
+        .NC_ENABLE      (1),
+        .NC_TAG_BIT     (0)
+    ) dcache (
+    `ifdef PERF_ENABLE
+        .perf_cache_if  (perf_dcache_if),
+    `endif
+        
+        .clk            (clk),
+        .reset          (dcache_reset),        
+        .core_req_if    (dcache_nosm_req_if),
+        .core_rsp_if    (dcache_nosm_rsp_if),
+        .mem_req_if     (dcache_mem_req_if),
+        .mem_rsp_if     (dcache_mem_rsp_if)
+    );
+
+    ////////////////////////////// Shared Memory //////////////////////////////
+
+`ifdef SM_ENABLE
+
+    VX_cache_req_if #(
+        .NUM_REQS  (DCACHE_NUM_REQS), 
+        .WORD_SIZE (DCACHE_WORD_SIZE), 
+        .TAG_WIDTH (DCACHE_NOSM_TAG_WIDTH)
+    ) per_core_smem_req_if [`NUM_CORES]();
+
+    VX_cache_rsp_if #(
+        .NUM_REQS  (DCACHE_NUM_REQS), 
+        .WORD_SIZE (DCACHE_WORD_SIZE), 
+        .TAG_WIDTH (DCACHE_NOSM_TAG_WIDTH)
+    ) per_core_smem_rsp_if [`NUM_CORES]();
+
+    for (genvar i = 0; i < `NUM_CORES; ++i) begin
+        VX_cache_req_if #(
+            .NUM_REQS  (DCACHE_NUM_REQS), 
+            .WORD_SIZE (DCACHE_WORD_SIZE), 
+            .TAG_WIDTH (DCACHE_NOSM_TAG_WIDTH)
+        ) dcache_nosm_switch_req_if[2]();
+
+        VX_cache_rsp_if #(
+            .NUM_REQS  (DCACHE_NUM_REQS), 
+            .WORD_SIZE (DCACHE_WORD_SIZE), 
+            .TAG_WIDTH (DCACHE_NOSM_TAG_WIDTH)
+        ) dcache_nosm_switch_rsp_if[2]();
+
+        VX_smem_switch #(
+            .NUM_REQS     (2),
+            .NUM_LANES    (DCACHE_NUM_REQS),
+            .DATA_SIZE    (4),            
+            .TAG_WIDTH    (DCACHE_TAG_WIDTH),
+            .TAG_SEL_IDX  (0),
+            .ARBITER      ("P"),
+            .BUFFERED_REQ (2),
+            .BUFFERED_RSP (1)
+        ) dcache_nosm_switch (
+            .clk        (clk),
+            .reset      (reset),
+            .req_in_if  (dcache_req_if[i]),
+            .rsp_in_if  (dcache_rsp_if[i]),
+            .req_out_if (dcache_nosm_switch_req_if),
+            .rsp_out_if (dcache_nosm_switch_rsp_if)
+        );
+
+        `ASSIGN_VX_CACHE_REQ_IF (dcache_nosm_req_if[i], dcache_nosm_switch_req_if[0]);
+        `ASSIGN_VX_CACHE_RSP_IF (dcache_nosm_switch_rsp_if[0], dcache_nosm_rsp_if[i]);
+        `ASSIGN_VX_CACHE_REQ_IF (per_core_smem_req_if[i], dcache_nosm_switch_req_if[1]);
+        `ASSIGN_VX_CACHE_RSP_IF (dcache_nosm_switch_rsp_if[1], per_core_smem_rsp_if[i]);
+    end
+
+    localparam DCACHE_SM_TAG_WIDTH = DCACHE_NOSM_TAG_WIDTH + `NC_BITS;
+
+    VX_cache_req_if #(
+        .NUM_REQS  (DCACHE_NUM_REQS), 
+        .WORD_SIZE (DCACHE_WORD_SIZE), 
+        .TAG_WIDTH (DCACHE_SM_TAG_WIDTH)
+    ) smem_req_if[1]();
+
+    VX_cache_rsp_if #(
+        .NUM_REQS  (DCACHE_NUM_REQS), 
+        .WORD_SIZE (DCACHE_WORD_SIZE), 
+        .TAG_WIDTH (DCACHE_SM_TAG_WIDTH)
+    ) smem_rsp_if[1](); 
+
+    VX_cache_arb #(
+        .NUM_INPUTS   (`NUM_CORES),
+        .NUM_LANES    (DCACHE_NUM_REQS),
+        .DATA_SIZE    (DCACHE_WORD_SIZE),
+        .TAG_WIDTH    (DCACHE_NOSM_TAG_WIDTH),
+        .TAG_SEL_IDX  (0),
+        .ARBITER      ("R"),
+        .BUFFERED_REQ ((`NUM_CORES != 1) ? 2 : 0),
+        .BUFFERED_RSP ((`NUM_CORES != 1) ? 2 : 0)        
+    ) smem_arb (
+        .clk        (clk),
+        .reset      (reset),
+        .req_in_if  (per_core_smem_req_if),
+        .rsp_in_if  (per_core_smem_rsp_if),
+        .req_out_if (smem_req_if),
+        .rsp_out_if (smem_rsp_if)
+    );
+
+    // shared memory address mapping:  
+    // [core_idx][warp_idx][word_idx][thread_idx] <= [core_idx][warp_idx][thread_idx][bank_offset..word_idx]
+    localparam BANK_ADDR_OFFSET = `CLOG2(`STACK_SIZE / DCACHE_WORD_SIZE);
+    localparam WORD_SEL_BITS    = `CLOG2(`SMEM_LOCAL_SIZE / DCACHE_WORD_SIZE);
+    localparam SMEM_ADDR_WIDTH  = (`NC_BITS + `NW_BITS + `NT_BITS + WORD_SEL_BITS);
+
+    wire [DCACHE_NUM_REQS-1:0][SMEM_ADDR_WIDTH-1:0] smem_req_addr;        
+    for (genvar i = 0; i < DCACHE_NUM_REQS; ++i) begin
+        if (`NT_BITS != 0) begin
+            assign smem_req_addr[i][0 +: `NT_BITS] = smem_req_if[0].addr[i][BANK_ADDR_OFFSET +: `NT_BITS];
+        end        
+        assign smem_req_addr[i][`NT_BITS +: WORD_SEL_BITS] = smem_req_if[0].addr[i][0 +: WORD_SEL_BITS];
+        if (`NW_BITS != 0) begin
+            assign smem_req_addr[i][(`NT_BITS + WORD_SEL_BITS) +: `NW_BITS] = smem_req_if[0].addr[i][(BANK_ADDR_OFFSET + `NT_BITS) +: `NW_BITS];
+        end
+        if (`NC_BITS != 0) begin
+            assign smem_req_addr[i][(`NT_BITS + WORD_SEL_BITS + `NW_BITS) +: `NC_BITS] = smem_req_if[0].addr[i][(BANK_ADDR_OFFSET + `NT_BITS + `NW_BITS) +: `NC_BITS];
+        end
+    end
+
+    `RESET_RELAY (smem_reset, reset);
+    
+    VX_shared_mem #(
+        .INSTANCE_ID($sformatf("cluster%0d-smem", CLUSTER_ID)),
+        .SIZE       (`SMEM_SIZE),
+        .NUM_REQS   (DCACHE_NUM_REQS),
+        .NUM_BANKS  (`SMEM_NUM_BANKS),
+        .WORD_SIZE  (DCACHE_WORD_SIZE),
+        .ADDR_WIDTH (SMEM_ADDR_WIDTH),
+        .REQ_SIZE   (`SMEM_CREQ_SIZE),
+        .OUT_REG    (2),
+        .UUID_WIDTH (`UUID_BITS), 
+        .TAG_WIDTH  (DCACHE_SM_TAG_WIDTH)
+    ) smem (            
+        .clk        (clk),
+        .reset      (smem_reset),
+
+    `ifdef PERF_ENABLE
+        .perf_cache_if(perf_smem_if),
+    `endif
+
+        // Core request
+        .req_valid  (smem_req_if[0].valid),
+        .req_rw     (smem_req_if[0].rw),
+        .req_byteen (smem_req_if[0].byteen),
+        .req_addr   (smem_req_addr),
+        .req_data   (smem_req_if[0].data),        
+        .req_tag    (smem_req_if[0].tag),
+        .req_ready  (smem_req_if[0].ready),
+
+        // Core response
+        .rsp_valid  (smem_rsp_if[0].valid),
+        .rsp_data   (smem_rsp_if[0].data),
+        .rsp_tag    (smem_rsp_if[0].tag),
+        .rsp_ready  (smem_rsp_if[0].ready)
+    );    
+
+`else
+
+    for (genvar i = 0; i < `NUM_CORES; ++i) begin
+        `ASSIGN_VX_CACHE_REQ_IF (dcache_nosm_req_if[i], dcache_req_if[i]);
+        `ASSIGN_VX_CACHE_RSP_IF (dcache_rsp_if[i], dcache_nosm_rsp_if[i]);
+    end
+
+`endif
+
+    /////////////////////////////// T-Cache ///////////////////////////////////
+
+`ifdef EXT_TEX_ENABLE    
+
+    VX_mem_req_if #(
+        .DATA_WIDTH (TCACHE_MEM_DATA_WIDTH),
+        .TAG_WIDTH  (TCACHE_MEM_TAG_WIDTH)
+    ) tcache_mem_req_if();
+    
+    VX_mem_rsp_if #(
+        .DATA_WIDTH (TCACHE_MEM_DATA_WIDTH),
+        .TAG_WIDTH  (TCACHE_MEM_TAG_WIDTH)
+    ) tcache_mem_rsp_if();
+
+    `RESET_RELAY (tcache_reset, reset);
+
+    VX_cache_cluster #(
+        .INSTANCE_ID    ($sformatf("cluster%0d-tcache", CLUSTER_ID)),
+        .NUM_UNITS      (`NUM_TCACHES),
+        .NUM_INPUTS     (`NUM_TEX_UNITS),
+        .TAG_SEL_IDX    (0),
+        .CACHE_SIZE     (`TCACHE_SIZE),
+        .LINE_SIZE      (TCACHE_LINE_SIZE),
+        .NUM_BANKS      (`TCACHE_NUM_BANKS),
+        .NUM_WAYS       (`TCACHE_NUM_WAYS),
+        .NUM_PORTS      (`TCACHE_NUM_PORTS),
+        .WORD_SIZE      (TCACHE_WORD_SIZE),
+        .NUM_REQS       (TCACHE_NUM_REQS),
+        .CREQ_SIZE      (`TCACHE_CREQ_SIZE),
+        .CRSQ_SIZE      (`TCACHE_CRSQ_SIZE),
+        .MSHR_SIZE      (`TCACHE_MSHR_SIZE),
+        .MRSQ_SIZE      (`TCACHE_MRSQ_SIZE),
+        .MREQ_SIZE      (`TCACHE_MREQ_SIZE),
+        .TAG_WIDTH      (TCACHE_TAG_WIDTH),
+        .WRITE_ENABLE   (0),
+        .UUID_WIDTH     (0),        
+        .NC_ENABLE      (0)
+    ) tcache (
+    `ifdef PERF_ENABLE
+        .perf_cache_if  (perf_tcache_if),
+    `endif        
+        .clk            (clk),
+        .reset          (tcache_reset),
+        .core_req_if    (tcache_req_if),
+        .core_rsp_if    (tcache_rsp_if),
+        .mem_req_if     (tcache_mem_req_if),
+        .mem_rsp_if     (tcache_mem_rsp_if)
+    );
+
+`endif
+
+    /////////////////////////////// O-Cache ///////////////////////////////////
+
+`ifdef EXT_ROP_ENABLE    
+
+    VX_mem_req_if #(
+        .DATA_WIDTH (OCACHE_MEM_DATA_WIDTH),
+        .TAG_WIDTH  (OCACHE_MEM_TAG_WIDTH)
+    ) ocache_mem_req_if();
+    
+    VX_mem_rsp_if #(
+        .DATA_WIDTH (OCACHE_MEM_DATA_WIDTH),
+        .TAG_WIDTH  (OCACHE_MEM_TAG_WIDTH)
+    ) ocache_mem_rsp_if();
+
+    `RESET_RELAY (ocache_reset, reset);
+
+    VX_cache_cluster #(
+        .INSTANCE_ID    ($sformatf("cluster%0d-ocache", CLUSTER_ID)),
+        .NUM_UNITS      (`NUM_OCACHES),
+        .NUM_INPUTS     (`NUM_ROP_UNITS),
+        .TAG_SEL_IDX    (0),
+        .CACHE_SIZE     (`OCACHE_SIZE),
+        .LINE_SIZE      (OCACHE_LINE_SIZE),
+        .NUM_BANKS      (`OCACHE_NUM_BANKS),
+        .NUM_WAYS       (`OCACHE_NUM_WAYS),
+        .NUM_PORTS      (`OCACHE_NUM_PORTS),
+        .WORD_SIZE      (OCACHE_WORD_SIZE),
+        .NUM_REQS       (OCACHE_NUM_REQS),
+        .CREQ_SIZE      (`OCACHE_CREQ_SIZE),
+        .CRSQ_SIZE      (`OCACHE_CRSQ_SIZE),
+        .MSHR_SIZE      (`OCACHE_MSHR_SIZE),
+        .MRSQ_SIZE      (`OCACHE_MRSQ_SIZE),
+        .MREQ_SIZE      (`OCACHE_MREQ_SIZE),
+        .TAG_WIDTH      (OCACHE_TAG_WIDTH),
+        .WRITE_ENABLE   (1),
+        .UUID_WIDTH     (0),        
+        .NC_ENABLE      (0)
+    ) ocache (
+    `ifdef PERF_ENABLE
+        .perf_cache_if  (perf_ocache_if),
+    `endif        
+        .clk            (clk),
+        .reset          (ocache_reset),
+
+        .core_req_if    (ocache_req_if),
+        .core_rsp_if    (ocache_rsp_if),
+        .mem_req_if     (ocache_mem_req_if),
+        .mem_rsp_if     (ocache_mem_rsp_if)
+    );
+
+`endif
+
+    /////////////////////////////// R-Cache ///////////////////////////////////
+
+`ifdef EXT_RASTER_ENABLE
+
+    VX_mem_req_if #(
+        .DATA_WIDTH (RCACHE_MEM_DATA_WIDTH),
+        .TAG_WIDTH  (RCACHE_MEM_TAG_WIDTH)
+    ) rcache_mem_req_if();
+    
+    VX_mem_rsp_if #(
+        .DATA_WIDTH (RCACHE_MEM_DATA_WIDTH),
+        .TAG_WIDTH  (RCACHE_MEM_TAG_WIDTH)
+    ) rcache_mem_rsp_if();
+
+    `RESET_RELAY (rcache_reset, reset);
+
+    VX_cache_cluster #(
+        .INSTANCE_ID    ($sformatf("cluster%0d-rcache", CLUSTER_ID)),
+        .NUM_UNITS      (`NUM_RCACHES),
+        .NUM_INPUTS     (`NUM_RASTER_UNITS),
+        .TAG_SEL_IDX    (0),
+        .CACHE_SIZE     (`RCACHE_SIZE),
+        .LINE_SIZE      (RCACHE_LINE_SIZE),
+        .NUM_BANKS      (`RCACHE_NUM_BANKS),
+        .NUM_WAYS       (`RCACHE_NUM_WAYS),
+        .NUM_PORTS      (`RCACHE_NUM_PORTS),
+        .WORD_SIZE      (RCACHE_WORD_SIZE),
+        .NUM_REQS       (RCACHE_NUM_REQS),
+        .CREQ_SIZE      (`RCACHE_CREQ_SIZE),
+        .CRSQ_SIZE      (`RCACHE_CRSQ_SIZE),
+        .MSHR_SIZE      (`RCACHE_MSHR_SIZE),
+        .MRSQ_SIZE      (`RCACHE_MRSQ_SIZE),
+        .MREQ_SIZE      (`RCACHE_MREQ_SIZE),
+        .TAG_WIDTH      (RCACHE_TAG_WIDTH),
+        .WRITE_ENABLE   (0),
+        .UUID_WIDTH     (0),        
+        .NC_ENABLE      (0)
+    ) rcache (
+    `ifdef PERF_ENABLE
+        .perf_cache_if  (perf_rcache_if),
+    `endif        
+        .clk            (clk),
+        .reset          (rcache_reset),
+        .core_req_if    (rcache_req_if),
+        .core_rsp_if    (rcache_rsp_if),
+        .mem_req_if     (rcache_mem_req_if),
+        .mem_rsp_if     (rcache_mem_rsp_if)
+    );
+
+`endif
+
+    /////////////////////////////// L2-Cache //////////////////////////////////
+
+    VX_mem_req_if #(
+        .DATA_WIDTH (L2_WORD_SIZE * 8),
+        .TAG_WIDTH  (L2_TAG_WIDTH)
+    ) l2_mem_req_if[L2_NUM_REQS]();
+    
+    VX_mem_rsp_if #(
+        .DATA_WIDTH (L2_WORD_SIZE * 8),
+        .TAG_WIDTH  (L2_TAG_WIDTH)
+    ) l2_mem_rsp_if[L2_NUM_REQS]();
+
+    localparam I_MEM_ARB_IDX = 0;
+    localparam D_MEM_ARB_IDX = I_MEM_ARB_IDX + 1;
+    localparam T_MEM_ARB_IDX = D_MEM_ARB_IDX + 1;
+    localparam R_MEM_ARB_IDX = T_MEM_ARB_IDX + `EXT_TEX_ENABLED;
+    localparam O_MEM_ARB_IDX = R_MEM_ARB_IDX + `EXT_RASTER_ENABLED;
+    `UNUSED_PARAM (T_MEM_ARB_IDX)
+    `UNUSED_PARAM (R_MEM_ARB_IDX)
+    `UNUSED_PARAM (O_MEM_ARB_IDX)
+
+    `ASSIGN_VX_MEM_REQ_IF_XTAG (l2_mem_req_if[I_MEM_ARB_IDX], icache_mem_req_if);
+    assign l2_mem_req_if[I_MEM_ARB_IDX].tag = L1_MEM_TAG_WIDTH'(icache_mem_req_if.tag);
+
+    `ASSIGN_VX_MEM_RSP_IF_XTAG (icache_mem_rsp_if, l2_mem_rsp_if[I_MEM_ARB_IDX]);
+    assign icache_mem_rsp_if.tag = ICACHE_MEM_TAG_WIDTH'(l2_mem_rsp_if[I_MEM_ARB_IDX].tag);
+
+    `ASSIGN_VX_MEM_REQ_IF_XTAG (l2_mem_req_if[D_MEM_ARB_IDX], dcache_mem_req_if);
+    assign l2_mem_req_if[D_MEM_ARB_IDX].tag = L1_MEM_TAG_WIDTH'(dcache_mem_req_if.tag);
+
+    `ASSIGN_VX_MEM_RSP_IF_XTAG (dcache_mem_rsp_if, l2_mem_rsp_if[D_MEM_ARB_IDX]);
+    assign dcache_mem_rsp_if.tag = DCACHE_MEM_TAG_WIDTH'(l2_mem_rsp_if[D_MEM_ARB_IDX].tag);
+
+`ifdef EXT_TEX_ENABLE
+    `ASSIGN_VX_MEM_REQ_IF_XTAG (l2_mem_req_if[T_MEM_ARB_IDX], tcache_mem_req_if);
+    assign l2_mem_req_if[T_MEM_ARB_IDX].tag = L1_MEM_TAG_WIDTH'(tcache_mem_req_if.tag);
+
+    `ASSIGN_VX_MEM_RSP_IF_XTAG (tcache_mem_rsp_if, l2_mem_rsp_if[T_MEM_ARB_IDX]);
+    assign tcache_mem_rsp_if.tag = TCACHE_MEM_TAG_WIDTH'(l2_mem_rsp_if[T_MEM_ARB_IDX].tag);
+`endif
+
+`ifdef EXT_RASTER_ENABLE
+    `ASSIGN_VX_MEM_REQ_IF_XTAG (l2_mem_req_if[R_MEM_ARB_IDX], rcache_mem_req_if);
+    assign l2_mem_req_if[R_MEM_ARB_IDX].tag = L1_MEM_TAG_WIDTH'(rcache_mem_req_if.tag);
+
+    `ASSIGN_VX_MEM_RSP_IF_XTAG (rcache_mem_rsp_if, l2_mem_rsp_if[R_MEM_ARB_IDX]);
+    assign rcache_mem_rsp_if.tag = RCACHE_MEM_TAG_WIDTH'(l2_mem_rsp_if[R_MEM_ARB_IDX].tag);
+`endif
+
+`ifdef EXT_ROP_ENABLE
+    `ASSIGN_VX_MEM_REQ_IF_XTAG (l2_mem_req_if[O_MEM_ARB_IDX], ocache_mem_req_if);
+    assign l2_mem_req_if[O_MEM_ARB_IDX].tag = L1_MEM_TAG_WIDTH'(ocache_mem_req_if.tag);
+
+    `ASSIGN_VX_MEM_RSP_IF_XTAG (ocache_mem_rsp_if, l2_mem_rsp_if[O_MEM_ARB_IDX]);
+    assign ocache_mem_rsp_if.tag = OCACHE_MEM_TAG_WIDTH'(l2_mem_rsp_if[O_MEM_ARB_IDX].tag);
+`endif
+
+    `RESET_RELAY (l2_reset, reset);
+
+    VX_cache_wrap #(
+        .INSTANCE_ID    ($sformatf("cluster%0d-l2cache", CLUSTER_ID)),
+        .CACHE_SIZE     (`L2_CACHE_SIZE),
+        .LINE_SIZE      (L2_LINE_SIZE),
+        .NUM_BANKS      (`L2_NUM_BANKS),
+        .NUM_WAYS       (`L2_NUM_WAYS),
+        .NUM_PORTS      (`L2_NUM_PORTS),
+        .WORD_SIZE      (L2_WORD_SIZE),
+        .NUM_REQS       (L2_NUM_REQS),
+        .CREQ_SIZE      (`L2_CREQ_SIZE),
+        .CRSQ_SIZE      (`L2_CRSQ_SIZE),
+        .MSHR_SIZE      (`L2_MSHR_SIZE),
+        .MRSQ_SIZE      (`L2_MRSQ_SIZE),
+        .MREQ_SIZE      (`L2_MREQ_SIZE),
+        .TAG_WIDTH      (L1_MEM_TAG_WIDTH),
+        .WRITE_ENABLE   (1),       
+        .UUID_WIDTH     (`UUID_BITS),
+        .CORE_OUT_REG   (3),
+        .MEM_OUT_REG    (3),
+        .NC_ENABLE      (1),
+        .PASSTHRU       (!`L2_ENABLED)
+    ) l2cache_wrap (            
+        .clk            (clk),
+        .reset          (l2_reset),
+    `ifdef PERF_ENABLE
+        .perf_cache_if  (perf_l2cache_if),
+    `endif
+        .core_req_if    (l2_mem_req_if),
+        .core_rsp_if    (l2_mem_rsp_if),
+        .mem_req_if     (mem_req_if),
+        .mem_rsp_if     (mem_rsp_if)
+    );
+
+`ifdef PERF_ENABLE
+    
+    `UNUSED_VAR (perf_dcache_if.mem_stalls)
+    `UNUSED_VAR (perf_dcache_if.crsp_stalls)
+
+    assign perf_memsys_if.icache_reads       = perf_icache_if.reads;
+    assign perf_memsys_if.icache_read_misses = perf_icache_if.read_misses;
+    
+    assign perf_memsys_if.dcache_reads       = perf_dcache_if.reads;
+    assign perf_memsys_if.dcache_writes      = perf_dcache_if.writes;
+    assign perf_memsys_if.dcache_read_misses = perf_dcache_if.read_misses;
+    assign perf_memsys_if.dcache_write_misses= perf_dcache_if.write_misses;
+    assign perf_memsys_if.dcache_bank_stalls = perf_dcache_if.bank_stalls;
+    assign perf_memsys_if.dcache_mshr_stalls = perf_dcache_if.mshr_stalls;
+
+`ifdef SM_ENABLE
+    assign perf_memsys_if.smem_reads         = perf_smem_if.reads;
+    assign perf_memsys_if.smem_writes        = perf_smem_if.writes;
+    assign perf_memsys_if.smem_bank_stalls   = perf_smem_if.bank_stalls;    
+`else
+    assign perf_memsys_if.smem_reads         = 0;
+    assign perf_memsys_if.smem_writes        = 0;
+    assign perf_memsys_if.smem_bank_stalls   = 0;
+`endif
+
+    reg [`PERF_CTR_BITS-1:0] perf_mem_pending_reads;
+
+    always @(posedge clk) begin
+        if (reset) begin
+            perf_mem_pending_reads <= 0;
+        end else begin
+            perf_mem_pending_reads <= perf_mem_pending_reads + 
+                `PERF_CTR_BITS'($signed(2'((mem_req_if.valid && mem_req_if.ready && !mem_req_if.rw) && !(mem_rsp_if.valid && mem_rsp_if.ready)) - 
+                    2'((mem_rsp_if.valid && mem_rsp_if.ready) && !(mem_req_if.valid && mem_req_if.ready && !mem_req_if.rw))));
+        end
+    end
+    
+    reg [`PERF_CTR_BITS-1:0] perf_mem_reads;
+    reg [`PERF_CTR_BITS-1:0] perf_mem_writes;
+    reg [`PERF_CTR_BITS-1:0] perf_mem_lat;
+
+    always @(posedge clk) begin
+        if (reset) begin       
+            perf_mem_reads  <= 0;     
+            perf_mem_writes <= 0;            
+            perf_mem_lat    <= 0;
+        end else begin  
+            if (mem_req_if.valid && mem_req_if.ready && !mem_req_if.rw) begin
+                perf_mem_reads <= perf_mem_reads + `PERF_CTR_BITS'(1);
+            end
+            if (mem_req_if.valid && mem_req_if.ready && mem_req_if.rw) begin
+                perf_mem_writes <= perf_mem_writes + `PERF_CTR_BITS'(1);
+            end      
+            perf_mem_lat <= perf_mem_lat + perf_mem_pending_reads;
+        end
+    end
+
+    assign perf_memsys_if.mem_reads   = perf_mem_reads;       
+    assign perf_memsys_if.mem_writes  = perf_mem_writes;
+    assign perf_memsys_if.mem_latency = perf_mem_lat;
+    
+`endif
+    
+endmodule