--- conflicted
+++ resolved
@@ -1,12 +1,7 @@
 `include "VX_rop_define.vh"
 
 module VX_rop_blend #(
-<<<<<<< HEAD
-    parameter CLUSTER_ID = 0,
-    parameter NUM_LANES = 4
-=======
     parameter n = 1
->>>>>>> 4a27f576
 ) (
     input wire          clk,
     input wire          reset,   
