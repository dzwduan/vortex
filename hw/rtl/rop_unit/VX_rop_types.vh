--- conflicted
+++ resolved
@@ -6,26 +6,6 @@
 package rop_types;
 
 typedef struct packed {
-<<<<<<< HEAD
-    logic [31:0]                       zbuf_addr;
-    logic [31:0]                       zbuf_pitch;
-    logic [31:0]                       cbuf_addr;
-    logic [31:0]                       cbuf_pitch;    
-    logic [`ROP_DEPTH_FUNC_BITS-1:0]   zfunc;
-    logic [`ROP_DEPTH_FUNC_BITS-1:0]   sfunc;    
-    logic [`ROP_STENCIL_OP_BITS-1:0]   zfail;
-    logic [`ROP_STENCIL_OP_BITS-1:0]   zpass;
-    logic [`ROP_STENCIL_OP_BITS-1:0]   sfail;
-    logic [`ROP_BLEND_FUNC_BITS-1:0]   blend_func_src_rgb;
-    logic [`ROP_BLEND_FUNC_BITS-1:0]   blend_func_dst_rgb;
-    logic [`ROP_BLEND_FUNC_BITS-1:0]   blend_func_src_a;
-    logic [`ROP_BLEND_FUNC_BITS-1:0]   blend_func_dst_a;
-    logic [`ROP_BLEND_MODE_BITS-1:0]   blend_mode_rgb;
-    logic [`ROP_BLEND_MODE_BITS-1:0]   blend_mode_a;
-    logic [31:0] blend_const;
-    logic [`ROP_LOGIC_OP_BITS-1:0] logic_op;
-} rop_csrs_t;
-=======
     logic [31:0]                        cbuf_addr;
     logic [31:0]                        cbuf_pitch;
     logic [31:0]                        cbuf_mask;
@@ -51,15 +31,14 @@
     
     logic [`ROP_BLEND_MODE_BITS-1:0]    blend_mode_rgb;
     logic [`ROP_BLEND_MODE_BITS-1:0]    blend_mode_a;
-    logic [`ROP_BLEND_FUNC_BITS-1:0]    blend_src_rgb;
-    logic [`ROP_BLEND_FUNC_BITS-1:0]    blend_src_a;
-    logic [`ROP_BLEND_FUNC_BITS-1:0]    blend_dst_rgb;
-    logic [`ROP_BLEND_FUNC_BITS-1:0]    blend_dst_a;
+  logic [`ROP_BLEND_FUNC_BITS-1:0]    blend_func_src_rgb;
+  logic [`ROP_BLEND_FUNC_BITS-1:0]    blend_func_src_a;
+  logic [`ROP_BLEND_FUNC_BITS-1:0]    blend_func_dst_rgb;
+  logic [`ROP_BLEND_FUNC_BITS-1:0]    blend_func_dst_a;
     logic [31:0]                        blend_const;
     
     logic [`ROP_LOGIC_OP_BITS-1:0]      logic_op;
 } rop_dcrs_t;
->>>>>>> 445fbd8f
 
 endpackage
 
