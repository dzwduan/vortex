`ifndef VX_TYPES_VH
`define VX_TYPES_VH

// Device configuration registers 
`define NUM_DCRS                    4096
`define DCR_BITS                    12

// User Floating-Point CSRs
`define CSR_FFLAGS                  12'h001
`define CSR_FRM                     12'h002
`define CSR_FCSR                    12'h003

`define CSR_SATP                    12'h180

`define CSR_PMPCFG0                 12'h3A0
`define CSR_PMPADDR0                12'h3B0

`define CSR_MSTATUS                 12'h300
`define CSR_MISA                    12'h301
`define CSR_MEDELEG                 12'h302
`define CSR_MIDELEG                 12'h303
`define CSR_MIE                     12'h304
`define CSR_MTVEC                   12'h305

`define CSR_MEPC                    12'h341

// Machine Performance-monitoring counters
`define CSR_MPM_BASE                12'hB00
`define CSR_MPM_BASE_H              12'hB80
// PERF: pipeline
`define CSR_MCYCLE                  12'hB00
`define CSR_MCYCLE_H                12'hB80
`define CSR_MPM_RESERVED            12'hB01
`define CSR_MPM_RESERVED_H          12'hB81
`define CSR_MINSTRET                12'hB02
`define CSR_MINSTRET_H              12'hB82
`define CSR_MPM_IBUF_ST             12'hB03
`define CSR_MPM_IBUF_ST_H           12'hB83
`define CSR_MPM_SCRB_ST             12'hB04
`define CSR_MPM_SCRB_ST_H           12'hB84
`define CSR_MPM_ALU_ST              12'hB05
`define CSR_MPM_ALU_ST_H            12'hB85
`define CSR_MPM_LSU_ST              12'hB06
`define CSR_MPM_LSU_ST_H            12'hB86
`define CSR_MPM_CSR_ST              12'hB07
`define CSR_MPM_CSR_ST_H            12'hB87
`define CSR_MPM_FPU_ST              12'hB08
`define CSR_MPM_FPU_ST_H            12'hB88
`define CSR_MPM_GPU_ST              12'hB09
`define CSR_MPM_GPU_ST_H            12'hB89
// PERF: decode
`define CSR_MPM_LOADS               12'hB0A
`define CSR_MPM_LOADS_H             12'hB8A
`define CSR_MPM_STORES              12'hB0B
`define CSR_MPM_STORES_H            12'hB8B
`define CSR_MPM_BRANCHES            12'hB0C
`define CSR_MPM_BRANCHES_H          12'hB8C
// PERF: icache
`define CSR_MPM_ICACHE_READS        12'hB0D     // total reads
`define CSR_MPM_ICACHE_READS_H      12'hB8D
`define CSR_MPM_ICACHE_MISS_R       12'hB0E     // read misses
`define CSR_MPM_ICACHE_MISS_R_H     12'hB8E
// PERF: dcache
`define CSR_MPM_DCACHE_READS        12'hB0F     // total reads
`define CSR_MPM_DCACHE_READS_H      12'hB8F
`define CSR_MPM_DCACHE_WRITES       12'hB10     // total writes
`define CSR_MPM_DCACHE_WRITES_H     12'hB90
`define CSR_MPM_DCACHE_MISS_R       12'hB11     // read misses
`define CSR_MPM_DCACHE_MISS_R_H     12'hB91
`define CSR_MPM_DCACHE_MISS_W       12'hB12     // write misses
`define CSR_MPM_DCACHE_MISS_W_H     12'hB92
`define CSR_MPM_DCACHE_BANK_ST      12'hB13     // bank conflicts
`define CSR_MPM_DCACHE_BANK_ST_H    12'hB93
`define CSR_MPM_DCACHE_MSHR_ST      12'hB14     // MSHR stalls
`define CSR_MPM_DCACHE_MSHR_ST_H    12'hB94
// PERF: smem
`define CSR_MPM_SMEM_READS          12'hB15     // total reads
`define CSR_MPM_SMEM_READS_H        12'hB95
`define CSR_MPM_SMEM_WRITES         12'hB16     // total writes
`define CSR_MPM_SMEM_WRITES_H       12'hB96
`define CSR_MPM_SMEM_BANK_ST        12'hB17     // bank conflicts
`define CSR_MPM_SMEM_BANK_ST_H      12'hB97
// PERF: memory
`define CSR_MPM_MEM_READS           12'hB18     // memory reads
`define CSR_MPM_MEM_READS_H         12'hB98
`define CSR_MPM_MEM_WRITES          12'hB19     // memory writes
`define CSR_MPM_MEM_WRITES_H        12'hB99
`define CSR_MPM_MEM_LAT             12'hB1A     // memory latency
`define CSR_MPM_MEM_LAT_H           12'hB9A
// PERF: texunit
`define CSR_MPM_TEX_READS           12'hB1B     // texture accesses
`define CSR_MPM_TEX_READS_H         12'hB9B
`define CSR_MPM_TEX_LAT             12'hB1C     // texture latency
`define CSR_MPM_TEX_LAT_H           12'hB9C
<<<<<<< HEAD
// PERF: ropunit
`define CSR_MPM_ROP_READS           12'hB1D     // rop memory reads
`define CSR_MPM_ROP_READS_H         12'hB9D
`define CSR_MPM_ROP_WRITES          12'hB1E     // rop memory writes
`define CSR_MPM_ROP_WRITES_H        12'hB9E
`define CSR_MPM_ROP_LAT             12'hB1F     // rop memory latency
`define CSR_MPM_ROP_LAT_H           12'hB9F
=======
// PERF: rasterunit
`define CSR_MPM_RAS_READS           12'hB1E     // raster accesses
`define CSR_MPM_RAS_READS_H         12'hB9E
`define CSR_MPM_RAS_LAT             12'hB1F     // raster latency
`define CSR_MPM_RAS_LAT_H           12'hB9F
>>>>>>> f9c0d210

// Machine Information Registers
`define CSR_MVENDORID               12'hF11
`define CSR_MARCHID                 12'hF12
`define CSR_MIMPID                  12'hF13
`define CSR_MHARTID                 12'hF14

// GPGU CSRs
`define CSR_WTID                    12'hCC0
`define CSR_LTID                    12'hCC1
`define CSR_GTID                    12'hCC2
`define CSR_LWID                    12'hCC3
`define CSR_GWID                    `CSR_MHARTID
`define CSR_GCID                    12'hCC5
`define CSR_TMASK                   12'hCC4
`define CSR_NT                      12'hFC0
`define CSR_NW                      12'hFC1
`define CSR_NC                      12'hFC2

// Texture unit CSRs
`define CSR_TEX_BEGIN               12'h7C0
`define CSR_TEX_STAGE               (`CSR_TEX_BEGIN+0)
`define CSR_TEX_END                 (`CSR_TEX_BEGIN+1)

// Raster unit CSRs
`define CSR_RASTER_BEGIN            `CSR_TEX_END
`define CSR_RASTER_POS_MASK         (`CSR_RASTER_BEGIN+0)
`define CSR_RASTER_BCOORD_X0        (`CSR_RASTER_BEGIN+1)
`define CSR_RASTER_BCOORD_X1        (`CSR_RASTER_BEGIN+2)
`define CSR_RASTER_BCOORD_X2        (`CSR_RASTER_BEGIN+3)
`define CSR_RASTER_BCOORD_X3        (`CSR_RASTER_BEGIN+4)
`define CSR_RASTER_BCOORD_Y0        (`CSR_RASTER_BEGIN+5)
`define CSR_RASTER_BCOORD_Y1        (`CSR_RASTER_BEGIN+6)
`define CSR_RASTER_BCOORD_Y2        (`CSR_RASTER_BEGIN+7)
`define CSR_RASTER_BCOORD_Y3        (`CSR_RASTER_BEGIN+8)
`define CSR_RASTER_BCOORD_Z0        (`CSR_RASTER_BEGIN+9)
`define CSR_RASTER_BCOORD_Z1        (`CSR_RASTER_BEGIN+10)
`define CSR_RASTER_BCOORD_Z2        (`CSR_RASTER_BEGIN+11)
`define CSR_RASTER_BCOORD_Z3        (`CSR_RASTER_BEGIN+12)
`define CSR_RASTER_END              (`CSR_RASTER_BEGIN+13)

// ROP unit CSRs
`define CSR_ROP_BEGIN               `CSR_RASTER_END
`define CSR_ROP_RT_IDX              (`CSR_ROP_BEGIN+0)
`define CSR_ROP_SAMPLE_IDX          (`CSR_ROP_BEGIN+1)
`define CSR_ROP_END                 (`CSR_ROP_BEGIN+2)

// Texture Units //////////////////////////////////////////////////////////////

`define TEX_STAGE_COUNT             2
`define TEX_SUBPIXEL_BITS           8

`define TEX_DIM_BITS                15
`define TEX_LOD_MAX                 `TEX_DIM_BITS
`define TEX_LOD_BITS                4

`define TEX_FXD_BITS                32
`define TEX_FXD_FRAC                (`TEX_DIM_BITS+`TEX_SUBPIXEL_BITS)

`define TEX_FILTER_POINT            0
`define TEX_FILTER_BILINEAR         1
`define TEX_FILTER_BITS             1

`define TEX_WRAP_CLAMP              0
`define TEX_WRAP_REPEAT             1
`define TEX_WRAP_MIRROR             2

`define TEX_FORMAT_A8R8G8B8         0
`define TEX_FORMAT_R5G6B5           1
`define TEX_FORMAT_A1R5G5B5         2
`define TEX_FORMAT_A4R4G4B4         3
`define TEX_FORMAT_A8L8             4
`define TEX_FORMAT_L8               5
`define TEX_FORMAT_A8               6

`define DCR_TEX_STATE_BEGIN         12'h100
`define DCR_TEX_STAGE               (`DCR_TEX_STATE_BEGIN+0)
`define DCR_TEX_ADDR                (`DCR_TEX_STATE_BEGIN+1)
`define DCR_TEX_LOGDIM              (`DCR_TEX_STATE_BEGIN+2)
`define DCR_TEX_FORMAT              (`DCR_TEX_STATE_BEGIN+3)
`define DCR_TEX_FILTER              (`DCR_TEX_STATE_BEGIN+4)
`define DCR_TEX_WRAP                (`DCR_TEX_STATE_BEGIN+5)
`define DCR_TEX_MIPOFF(lod)         (`DCR_TEX_STATE_BEGIN+6+lod)
`define DCR_TEX_STATE_END           (`DCR_TEX_MIPOFF(`TEX_LOD_MAX)+1)

`define DCR_TEX_STATE(addr)         ((addr) - `DCR_TEX_STATE_BEGIN)
`define DCR_TEX_STATE_COUNT         (`DCR_TEX_STATE_END-`DCR_TEX_STATE_BEGIN)

// Raster Units ///////////////////////////////////////////////////////////////

`define RASTER_DIM_BITS             15
`define RASTER_PID_BITS             16
`define RASTER_TILE_LOGSIZE         6
`define RASTER_BLOCK_LOGSIZE        2

`define DCR_RASTER_STATE_BEGIN      `DCR_TEX_STATE_END
`define DCR_RASTER_TBUF_ADDR        (`DCR_RASTER_STATE_BEGIN+0)
`define DCR_RASTER_TILE_COUNT       (`DCR_RASTER_STATE_BEGIN+1)
`define DCR_RASTER_PBUF_ADDR        (`DCR_RASTER_STATE_BEGIN+2)
`define DCR_RASTER_PBUF_STRIDE      (`DCR_RASTER_STATE_BEGIN+3)
`define DCR_RASTER_DST_SIZE         (`DCR_RASTER_STATE_BEGIN+4)
`define DCR_RASTER_STATE_END        (`DCR_RASTER_STATE_BEGIN+5)

`define DCR_RASTER_STATE(addr)      ((addr) - `DCR_RASTER_STATE_BEGIN)
`define DCR_RASTER_STATE_COUNT      (`DCR_RASTER_STATE_END-`DCR_RASTER_STATE_BEGIN)

// Render Output Units ////////////////////////////////////////////////////////

`define ROP_DIM_BITS                15

`define ROP_DEPTH_BITS              24 
`define ROP_DEPTH_MASK              ((1 << `ROP_DEPTH_BITS) - 1)

`define ROP_STENCIL_BITS            8
`define ROP_STENCIL_MASK            ((1 << `ROP_STENCIL_BITS) - 1)

`define ROP_DEPTH_FUNC_ALWAYS       0
`define ROP_DEPTH_FUNC_NEVER        1
`define ROP_DEPTH_FUNC_LESS         2
`define ROP_DEPTH_FUNC_LEQUAL       3
`define ROP_DEPTH_FUNC_EQUAL        4
`define ROP_DEPTH_FUNC_GEQUAL       5
`define ROP_DEPTH_FUNC_GREATER      6
`define ROP_DEPTH_FUNC_NOTEQUAL     7
`define ROP_DEPTH_FUNC_BITS         3

`define ROP_STENCIL_OP_KEEP         0 
`define ROP_STENCIL_OP_ZERO         1
`define ROP_STENCIL_OP_REPLACE      2
`define ROP_STENCIL_OP_INCR         3
`define ROP_STENCIL_OP_DECR         4
`define ROP_STENCIL_OP_INVERT       5
`define ROP_STENCIL_OP_INCR_WRAP    6
`define ROP_STENCIL_OP_DECR_WRAP    7
`define ROP_STENCIL_OP_BITS         3

`define ROP_BLEND_MODE_ADD          0
`define ROP_BLEND_MODE_SUB          1
`define ROP_BLEND_MODE_REV_SUB      2
`define ROP_BLEND_MODE_MIN          3
`define ROP_BLEND_MODE_MAX          4
`define ROP_BLEND_MODE_LOGICOP      5
`define ROP_BLEND_MODE_BITS         3

`define ROP_BLEND_FUNC_ZERO                   0 
`define ROP_BLEND_FUNC_ONE                    1
`define ROP_BLEND_FUNC_SRC_RGB                2
`define ROP_BLEND_FUNC_ONE_MINUS_SRC_RGB      3
`define ROP_BLEND_FUNC_DST_RGB                4
`define ROP_BLEND_FUNC_ONE_MINUS_DST_RGB      5
`define ROP_BLEND_FUNC_SRC_A                  6
`define ROP_BLEND_FUNC_ONE_MINUS_SRC_A        7
`define ROP_BLEND_FUNC_DST_A                  8
`define ROP_BLEND_FUNC_ONE_MINUS_DST_A        9
`define ROP_BLEND_FUNC_CONST_RGB              10
`define ROP_BLEND_FUNC_ONE_MINUS_CONST_RGB    11
`define ROP_BLEND_FUNC_CONST_A                12
`define ROP_BLEND_FUNC_ONE_MINUS_CONST_A      13
`define ROP_BLEND_FUNC_ALPHA_SAT              14
`define ROP_BLEND_FUNC_BITS                   4

`define ROP_LOGIC_OP_CLEAR          0
`define ROP_LOGIC_OP_AND            1
`define ROP_LOGIC_OP_AND_REVERSE    2
`define ROP_LOGIC_OP_COPY           3
`define ROP_LOGIC_OP_AND_INVERTED   4
`define ROP_LOGIC_OP_NOOP           5
`define ROP_LOGIC_OP_XOR            6
`define ROP_LOGIC_OP_OR             7
`define ROP_LOGIC_OP_NOR            8
`define ROP_LOGIC_OP_EQUIV          9
`define ROP_LOGIC_OP_INVERT         10
`define ROP_LOGIC_OP_OR_REVERSE     11
`define ROP_LOGIC_OP_COPY_INVERTED  12
`define ROP_LOGIC_OP_OR_INVERTED    13
`define ROP_LOGIC_OP_NAND           14
`define ROP_LOGIC_OP_SET            15
`define ROP_LOGIC_OP_BITS           4

`define DCR_ROP_STATE_BEGIN         `DCR_RASTER_STATE_END
`define DCR_ROP_CBUF_ADDR           (`DCR_ROP_STATE_BEGIN+0)
`define DCR_ROP_CBUF_PITCH          (`DCR_ROP_STATE_BEGIN+1)
`define DCR_ROP_CBUF_WRITEMASK      (`DCR_ROP_STATE_BEGIN+2)
`define DCR_ROP_ZBUF_ADDR           (`DCR_ROP_STATE_BEGIN+3)
`define DCR_ROP_ZBUF_PITCH          (`DCR_ROP_STATE_BEGIN+4)
`define DCR_ROP_DEPTH_FUNC          (`DCR_ROP_STATE_BEGIN+5)
`define DCR_ROP_DEPTH_WRITEMASK     (`DCR_ROP_STATE_BEGIN+6)
`define DCR_ROP_STENCIL_FUNC        (`DCR_ROP_STATE_BEGIN+7)
`define DCR_ROP_STENCIL_ZPASS       (`DCR_ROP_STATE_BEGIN+8)
`define DCR_ROP_STENCIL_ZFAIL       (`DCR_ROP_STATE_BEGIN+9)
`define DCR_ROP_STENCIL_FAIL        (`DCR_ROP_STATE_BEGIN+10)
`define DCR_ROP_STENCIL_REF         (`DCR_ROP_STATE_BEGIN+11)
`define DCR_ROP_STENCIL_MASK        (`DCR_ROP_STATE_BEGIN+12)
`define DCR_ROP_STENCIL_WRITEMASK   (`DCR_ROP_STATE_BEGIN+13)
`define DCR_ROP_BLEND_MODE          (`DCR_ROP_STATE_BEGIN+14)
`define DCR_ROP_BLEND_FUNC          (`DCR_ROP_STATE_BEGIN+15)
`define DCR_ROP_BLEND_CONST         (`DCR_ROP_STATE_BEGIN+16)
`define DCR_ROP_LOGIC_OP            (`DCR_ROP_STATE_BEGIN+17)
`define DCR_ROP_STATE_END           (`DCR_ROP_STATE_BEGIN+18)

`define DCR_ROP_STATE(addr)         ((addr) - `DCR_ROP_STATE_BEGIN)
`define DCR_ROP_STATE_COUNT         (`DCR_ROP_STATE_END-`DCR_ROP_STATE_BEGIN)

`endif<|MERGE_RESOLUTION|>--- conflicted
+++ resolved
@@ -92,7 +92,6 @@
 `define CSR_MPM_TEX_READS_H         12'hB9B
 `define CSR_MPM_TEX_LAT             12'hB1C     // texture latency
 `define CSR_MPM_TEX_LAT_H           12'hB9C
-<<<<<<< HEAD
 // PERF: ropunit
 `define CSR_MPM_ROP_READS           12'hB1D     // rop memory reads
 `define CSR_MPM_ROP_READS_H         12'hB9D
@@ -100,13 +99,11 @@
 `define CSR_MPM_ROP_WRITES_H        12'hB9E
 `define CSR_MPM_ROP_LAT             12'hB1F     // rop memory latency
 `define CSR_MPM_ROP_LAT_H           12'hB9F
-=======
 // PERF: rasterunit
-`define CSR_MPM_RAS_READS           12'hB1E     // raster accesses
-`define CSR_MPM_RAS_READS_H         12'hB9E
-`define CSR_MPM_RAS_LAT             12'hB1F     // raster latency
-`define CSR_MPM_RAS_LAT_H           12'hB9F
->>>>>>> f9c0d210
+`define CSR_MPM_RAS_READS           12'hB20     // raster accesses
+`define CSR_MPM_RAS_READS_H         12'hBA0
+`define CSR_MPM_RAS_LAT             12'hB21     // raster latency
+`define CSR_MPM_RAS_LAT_H           12'hBA1
 
 // Machine Information Registers
 `define CSR_MVENDORID               12'hF11
