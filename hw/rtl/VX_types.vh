--- conflicted
+++ resolved
@@ -105,7 +105,6 @@
 `define CSR_MPM_MEM_WRITES_H        12'hB99
 `define CSR_MPM_MEM_LAT             12'hB1A     // memory latency
 `define CSR_MPM_MEM_LAT_H           12'hB9A
-<<<<<<< HEAD
 
 // PERF: texture unit
 `define CSR_MPM_TEX_READS           12'hB00     // texture accesses
@@ -118,28 +117,16 @@
 `define CSR_MPM_RAS_READS_H         12'hB80
 `define CSR_MPM_RAS_LAT             12'hB01     // raster latency
 `define CSR_MPM_RAS_LAT_H           12'hB81
-=======
-// PERF: texunit
-`define CSR_MPM_TEX_READS           12'hB1B     // texture accesses
-`define CSR_MPM_TEX_READS_H         12'hB9B
-`define CSR_MPM_TEX_LAT             12'hB1C     // texture latency
-`define CSR_MPM_TEX_LAT_H           12'hB9C
-// PERF: rasterunit
-`define CSR_MPM_RAS_READS           12'hB1D     // raster accesses
-`define CSR_MPM_RAS_READS_H         12'hB9D
-`define CSR_MPM_RAS_LAT             12'hB1E     // raster latency
-`define CSR_MPM_RAS_LAT_H           12'hB9E
-// PERF: ropunit
-`define CSR_MPM_ROP_READS           12'hB1F     // rop memory reads
-`define CSR_MPM_ROP_READS_H         12'hB9F
-`define CSR_MPM_ROP_WRITES          12'hB20     // rop memory writes
-`define CSR_MPM_ROP_WRITES_H        12'hBA0
-`define CSR_MPM_ROP_LAT             12'hB21     // rop memory latency
-`define CSR_MPM_ROP_LAT_H           12'hBA1
-`define CSR_MPM_ROP_INACTIVE_CYC    12'hB22     // rop inactive cycles
-`define CSR_MPM_ROP_INACTIVE_CYC_H  12'hBA2
-
->>>>>>> d0cdfd3b
+
+// PERF: render output
+`define CSR_MPM_ROP_READS           12'hB00     // rop memory reads
+`define CSR_MPM_ROP_READS_H         12'hB80
+`define CSR_MPM_ROP_WRITES          12'hB01     // rop memory writes
+`define CSR_MPM_ROP_WRITES_H        12'hB81
+`define CSR_MPM_ROP_LAT             12'hB02     // rop memory latency
+`define CSR_MPM_ROP_LAT_H           12'hB82
+`define CSR_MPM_ROP_INACTIVE_CYC    12'hB03     // rop inactive cycles
+`define CSR_MPM_ROP_INACTIVE_CYC_H  12'hB83
 
 // Machine Information Registers
 `define CSR_MVENDORID               12'hF11
