--- conflicted
+++ resolved
@@ -197,17 +197,10 @@
 `endif
 
     VX_stream_arb #(
-<<<<<<< HEAD
         .NUM_INPUTS (RSP_ARB_SIZE),
-        .DATAW      (RSP_ARB_DATAW),
-        .BUFFERED   (1),
-        .ARBITER    ("R")
-=======
-        .NUM_INPUTS (RSP_MUX_SIZE),
-        .DATAW      (RSP_MUX_DATAW),
+        .DATAW      (RSP_ARB_DATAW),        
         .ARBITER    ("R"),
         .BUFFERED   (1)
->>>>>>> 47c875ba
     ) rsp_arb (
         .clk       (clk),
         .reset     (reset),
