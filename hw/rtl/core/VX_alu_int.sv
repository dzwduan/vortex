// Copyright © 2019-2023
//
// Licensed under the Apache License, Version 2.0 (the "License");
// you may not use this file except in compliance with the License.
// You may obtain a copy of the License at
// http://www.apache.org/licenses/LICENSE-2.0
//
// Unless required by applicable law or agreed to in writing, software
// distributed under the License is distributed on an "AS IS" BASIS,
// WITHOUT WARRANTIES OR CONDITIONS OF ANY KIND, either express or implied.
// See the License for the specific language governing permissions and
// limitations under the License.

`include "VX_define.vh"

module VX_alu_int #(
    parameter `STRING INSTANCE_ID = "",
    parameter BLOCK_IDX = 0,
    parameter NUM_LANES = 1
) (
    input wire              clk,
    input wire              reset,

    // Inputs
    VX_execute_if.slave     execute_if,

    // Outputs
    VX_commit_if.master     commit_if,
    VX_branch_ctl_if.master branch_ctl_if
);

    `UNUSED_SPARAM (INSTANCE_ID)
    localparam LANE_BITS      = `CLOG2(NUM_LANES);
    localparam LANE_WIDTH     = `UP(LANE_BITS);
    localparam PID_BITS       = `CLOG2(`NUM_THREADS / NUM_LANES);
    localparam PID_WIDTH      = `UP(PID_BITS);
    localparam SHIFT_IMM_BITS = `CLOG2(`XLEN);

    //`UNUSED_VAR (execute_if.data.rs3_data)

    wire [NUM_LANES-1:0][`XLEN-1:0] add_result;
    wire [NUM_LANES-1:0][`XLEN:0]   sub_result; // +1 bit for branch compare
    reg  [NUM_LANES-1:0][`XLEN-1:0] shr_zic_result;
    reg  [NUM_LANES-1:0][`XLEN-1:0] msc_result;

    wire [NUM_LANES-1:0][`XLEN-1:0] add_result_w;
    wire [NUM_LANES-1:0][`XLEN-1:0] sub_result_w;
    wire [NUM_LANES-1:0][`XLEN-1:0] shr_result_w;
    reg  [NUM_LANES-1:0][`XLEN-1:0] msc_result_w;
    reg  [NUM_LANES-1:0][`XLEN-1:0] vote_result;
    reg  [NUM_LANES-1:0][`XLEN-1:0] shfl_result;

    reg [NUM_LANES-1:0][`XLEN-1:0] alu_result;
    wire [NUM_LANES-1:0][`XLEN-1:0] alu_result_r;

`ifdef XLEN_64
    wire is_alu_w = execute_if.data.op_args.alu.is_w;
`else
    wire is_alu_w = 0;
`endif

    wire [`INST_ALU_BITS-1:0] alu_op = `INST_ALU_BITS'(execute_if.data.op_type);
    wire [`INST_BR_BITS-1:0]   br_op = `INST_BR_BITS'(execute_if.data.op_type);
    wire                    is_br_op = (execute_if.data.op_args.alu.xtype == `ALU_TYPE_BRANCH);
    wire                   is_sub_op = `INST_ALU_IS_SUB(alu_op);
    wire                   is_signed = `INST_ALU_SIGNED(alu_op);
    wire [1:0]              op_class = is_br_op ? `INST_BR_CLASS(alu_op) : `INST_ALU_CLASS(alu_op);

    wire [NUM_LANES-1:0][`XLEN-1:0] alu_in1 = execute_if.data.rs1_data;
    wire [NUM_LANES-1:0][`XLEN-1:0] alu_in2 = execute_if.data.rs2_data;
    wire [NUM_LANES-1:0][`XLEN-1:0] alu_in3 = execute_if.data.rs3_data;

    wire [NUM_LANES-1:0][`XLEN-1:0] alu_in1_PC  = execute_if.data.op_args.alu.use_PC ? {NUM_LANES{execute_if.data.PC, 1'd0}} : alu_in1;
    wire [NUM_LANES-1:0][`XLEN-1:0] alu_in2_imm = execute_if.data.op_args.alu.use_imm ? {NUM_LANES{`SEXT(`XLEN, execute_if.data.op_args.alu.imm)}} : alu_in2;
    wire [NUM_LANES-1:0][`XLEN-1:0] alu_in2_br  = (execute_if.data.op_args.alu.use_imm && ~is_br_op) ? {NUM_LANES{`SEXT(`XLEN, execute_if.data.op_args.alu.imm)}} : alu_in2;

    for (genvar i = 0; i < NUM_LANES; ++i) begin : g_add_result
        assign add_result[i] = alu_in1_PC[i] + alu_in2_imm[i];
        assign add_result_w[i] = `XLEN'($signed(alu_in1[i][31:0] + alu_in2_imm[i][31:0]));
    end

    for (genvar i = 0; i < NUM_LANES; ++i) begin : g_sub_result
        wire [`XLEN:0] sub_in1 = {is_signed & alu_in1[i][`XLEN-1], alu_in1[i]};
        wire [`XLEN:0] sub_in2 = {is_signed & alu_in2_br[i][`XLEN-1], alu_in2_br[i]};
        assign sub_result[i] = sub_in1 - sub_in2;
        assign sub_result_w[i] = `XLEN'($signed(alu_in1[i][31:0] - alu_in2_imm[i][31:0]));
    end

    for (genvar i = 0; i < NUM_LANES; ++i) begin : g_shr_result
        wire [`XLEN:0] shr_in1 = {is_signed && alu_in1[i][`XLEN-1], alu_in1[i]};
        always @(*) begin
            case (alu_op[1:0])
            `ifdef EXT_ZICOND_ENABLE
                2'b10, 2'b11: begin // CZERO
                    shr_zic_result[i] = alu_in1[i] & {`XLEN{alu_op[0] ^ (| alu_in2[i])}};
                end
            `endif
                default: begin // SRL, SRA, SRLI, SRAI
                    shr_zic_result[i] = `XLEN'($signed(shr_in1) >>> alu_in2_imm[i][SHIFT_IMM_BITS-1:0]);
                end
            endcase
        end
        wire [32:0] shr_in1_w = {is_signed && alu_in1[i][31], alu_in1[i][31:0]};
        wire [31:0] shr_res_w = 32'($signed(shr_in1_w) >>> alu_in2_imm[i][4:0]);
        assign shr_result_w[i] = `XLEN'($signed(shr_res_w));
    end

    for (genvar i = 0; i < NUM_LANES; ++i) begin : g_msc_result
        always @(*) begin
            case (alu_op[1:0])
                2'b00: msc_result[i] = alu_in1[i] & alu_in2_imm[i]; // AND
                2'b01: msc_result[i] = alu_in1[i] | alu_in2_imm[i]; // OR
                2'b10: msc_result[i] = alu_in1[i] ^ alu_in2_imm[i]; // XOR
                2'b11: msc_result[i] = alu_in1[i] << alu_in2_imm[i][SHIFT_IMM_BITS-1:0]; // SLL
            endcase
        end
        assign msc_result_w[i] = `XLEN'($signed(alu_in1[i][31:0] << alu_in2_imm[i][4:0])); // SLLW
    end

<<<<<<< HEAD
    // VOTE 
    wire [NUM_LANES-1:0] active_t = (alu_in2[0][NUM_LANES-1:0] & (execute_if.data.tmask));
    wire [NUM_LANES-1:0] is_pred;
    wire [NUM_LANES-1:0] vote_in = (is_pred & active_t);
    wire is_neg = alu_op[2];
    
    wire vote_all = (is_neg) ? (vote_in == NUM_LANES'(1'b0)) : (vote_in == active_t);
    wire vote_any = (is_neg) ? (vote_in != active_t) : (vote_in > NUM_LANES'(1'b0));
    wire vote_uni = ((vote_in == active_t) || (vote_in == NUM_LANES'(1'b0)));
    wire [NUM_LANES-1:0] vote_ballot;
    for (genvar i = 0; i < NUM_LANES; ++i) begin
        assign is_pred[i] = alu_in1[i][0] & alu_in2[0][i];
        assign vote_ballot[i] = vote_in[NUM_LANES - 1 -i];
        always @(*) begin
            case (alu_op[1:0])
                2'b00: vote_result[i] = `XLEN'(vote_all);       // ALL, NONE
                2'b01: vote_result[i] = `XLEN'(vote_any);       // ANY, NOT_ALL
                2'b10: vote_result[i] = `XLEN'(vote_uni);       // UNI
                2'b11: vote_result[i] = `XLEN'(vote_ballot); // BALLOT
            endcase
        end
    end

    // SHFL
    wire [NUM_LANES-1:0][`XLEN-1:0] b; 
    wire [NUM_LANES-1:0][`XLEN-1:0] segmask;
    wire [NUM_LANES-1:0][`XLEN-1:0] c;
    wire [NUM_LANES-1:0][`XLEN-1:0] maxLane, minLane;
    reg [NUM_LANES-1:0][`XLEN-1:0] lane;
    reg [NUM_LANES-1:0] p;
    reg [NUM_LANES-1:0] active_l;

    for (genvar i = 0; i < NUM_LANES; ++i) begin
        assign b[i] = (alu_in2_imm[i]>>5)&(`XLEN'(5'b11111));
        assign segmask[i] = ((alu_in3[i]>>5)&(`XLEN'(5'b11111)));
        assign c[i] = (alu_in3[i] & `XLEN'(5'b11111));
        assign maxLane[i] = ((`XLEN'(i) & segmask[i]) | (c[i] & ~(segmask[i])));
        assign minLane[i] = (`XLEN'(i) & segmask[i]);
        always @(*) begin
            case (alu_op)
                `SHFL_BFLY: begin
                    lane[i] = `XLEN'(i) - b[i]; 
                    p[i] = (lane[i] >= maxLane[i]);
                end
                `SHFL_UP: begin
                    lane[i] = `XLEN'(i) + b[i]; 
                    p[i] = (lane[i] <= maxLane[i]);
                end
                `SHFL_DOWN: begin
                    lane[i] = `XLEN'(i) ^ b[i]; 
                    p[i] = (lane[i] <= maxLane[i]);
                end
                `SHFL_IDX: begin
                    lane[i] = minLane[i] | (b[i] & ~(segmask[i])); 
                    p[i] = (lane[i] <= maxLane[i]);
                end
                default: begin
                    lane[i] = ~(`XLEN'(1'b0)); 
                    p[i] = ~(1'b0);
                end
            endcase
            if(p[i] == 1'b0) begin
                lane[i] = `XLEN'(i);
            end
            active_l[i] = (lane[i] < NUM_LANES) ? alu_in2[0][$signed(lane[i])] : alu_in2[0][i];
            shfl_result[i] = (active_t[i] && active_l[i]) ? ( (lane[i] < NUM_LANES) ? alu_in1[$signed(lane[i])] : alu_in1[i]) : `XLEN'(1'b0);
        end
    end

    for (genvar i = 0; i < NUM_LANES; ++i) begin
        wire [`XLEN-1:0] slt_br_result = `XLEN'({is_br_op && ~(| sub_result[i][`XLEN-1:0]), sub_result[i][`XLEN]});
        wire [`XLEN-1:0] sub_slt_br_result = (is_sub_op && ~is_br_op) ? sub_result[i][`XLEN-1:0] : slt_br_result;
        always @(*) begin
            if (execute_if.data.op_args.alu.xtype == `ALU_TYPE_OTHER) begin
                case (alu_op[2])
                    1'b0: alu_result[i] = vote_result[i];
                    1'b1: alu_result[i] = shfl_result[i];
                    default:;
                endcase
            end
            else begin
                case ({is_alu_w, op_class})
                    3'b000: alu_result[i] = add_result[i];      // ADD, LUI, AUIPC
                    3'b001: alu_result[i] = sub_slt_br_result;  // SUB, SLTU, SLTI, BR*
                    3'b010: alu_result[i] = shr_zic_result[i]; // SRL, SRA, SRLI, SRAI, CZERO*
                    3'b011: alu_result[i] = msc_result[i];      // AND, OR, XOR, SLL, SLLI
                    3'b100: alu_result[i] = add_result_w[i];    // ADDIW, ADDW
                    3'b101: alu_result[i] = sub_result_w[i];    // SUBW
                    3'b110: alu_result[i] = shr_result_w[i];    // SRLW, SRAW, SRLIW, SRAIW
                    3'b111: alu_result[i] = msc_result_w[i];    // SLLW
                endcase
            end
=======
    for (genvar i = 0; i < NUM_LANES; ++i) begin : g_alu_result
        wire [`XLEN-1:0] slt_br_result = `XLEN'({is_br_op && ~(| sub_result[i][`XLEN-1:0]), sub_result[i][`XLEN]});
        wire [`XLEN-1:0] sub_slt_br_result = (is_sub_op && ~is_br_op) ? sub_result[i][`XLEN-1:0] : slt_br_result;
        always @(*) begin
            case ({is_alu_w, op_class})
                3'b000: alu_result[i] = add_result[i];      // ADD, LUI, AUIPC
                3'b001: alu_result[i] = sub_slt_br_result;  // SUB, SLTU, SLTI, BR*
                3'b010: alu_result[i] = shr_zic_result[i];  // SRL, SRA, SRLI, SRAI, CZERO*
                3'b011: alu_result[i] = msc_result[i];      // AND, OR, XOR, SLL, SLLI
                3'b100: alu_result[i] = add_result_w[i];    // ADDIW, ADDW
                3'b101: alu_result[i] = sub_result_w[i];    // SUBW
                3'b110: alu_result[i] = shr_result_w[i];    // SRLW, SRAW, SRLIW, SRAIW
                3'b111: alu_result[i] = msc_result_w[i];    // SLLW
            endcase
>>>>>>> 63b41f21
        end
    end

    // branch

    wire [`PC_BITS-1:0] PC_r;
    wire [`INST_BR_BITS-1:0] br_op_r;
    wire [`PC_BITS-1:0] cbr_dest, cbr_dest_r;
    wire [LANE_WIDTH-1:0] tid, tid_r;
    wire is_br_op_r;

    assign cbr_dest = add_result[0][1 +: `PC_BITS];

    if (LANE_BITS != 0) begin : g_tid
        assign tid = execute_if.data.tid[0 +: LANE_BITS];
    end else begin : g_tid_0
        assign tid = 0;
    end

    VX_elastic_buffer #(
        .DATAW (`UUID_WIDTH + `NW_WIDTH + NUM_LANES + `NR_BITS + 1 + PID_WIDTH + 1 + 1 + (NUM_LANES * `XLEN) + `PC_BITS + `PC_BITS + 1 + `INST_BR_BITS + LANE_WIDTH)
    ) rsp_buf (
        .clk      (clk),
        .reset    (reset),
        .valid_in (execute_if.valid),
        .ready_in (execute_if.ready),
        .data_in  ({execute_if.data.uuid, execute_if.data.wid, execute_if.data.tmask, execute_if.data.rd, execute_if.data.wb, execute_if.data.pid, execute_if.data.sop, execute_if.data.eop, alu_result, execute_if.data.PC, cbr_dest, is_br_op, br_op, tid}),
        .data_out ({commit_if.data.uuid, commit_if.data.wid, commit_if.data.tmask, commit_if.data.rd, commit_if.data.wb, commit_if.data.pid, commit_if.data.sop, commit_if.data.eop, alu_result_r, PC_r, cbr_dest_r, is_br_op_r, br_op_r, tid_r}),
        .valid_out (commit_if.valid),
        .ready_out (commit_if.ready)
    );

    `UNUSED_VAR (br_op_r)
    wire is_br_neg  = `INST_BR_IS_NEG(br_op_r);
    wire is_br_less = `INST_BR_IS_LESS(br_op_r);
    wire is_br_static = `INST_BR_IS_STATIC(br_op_r);

    wire [`XLEN-1:0] br_result = alu_result_r[tid_r];
    wire is_less  = br_result[0];
    wire is_equal = br_result[1];

    wire br_enable = is_br_op_r && commit_if.valid && commit_if.ready && commit_if.data.eop;
    wire br_taken = ((is_br_less ? is_less : is_equal) ^ is_br_neg) | is_br_static;
    wire [`PC_BITS-1:0] br_dest = is_br_static ? br_result[1 +: `PC_BITS] : cbr_dest_r;
    wire [`NW_WIDTH-1:0] br_wid;
    `ASSIGN_BLOCKED_WID (br_wid, commit_if.data.wid, BLOCK_IDX, `NUM_ALU_BLOCKS)

    VX_pipe_register #(
        .DATAW (1 + `NW_WIDTH + 1 + `PC_BITS)
    ) branch_reg (
        .clk      (clk),
        .reset    (reset),
        .enable   (1'b1),
        .data_in  ({br_enable,           br_wid,            br_taken,            br_dest}),
        .data_out ({branch_ctl_if.valid, branch_ctl_if.wid, branch_ctl_if.taken, branch_ctl_if.dest})
    );

    for (genvar i = 0; i < NUM_LANES; ++i) begin : g_commit
        assign commit_if.data.data[i] = (is_br_op_r && is_br_static) ? {(PC_r + `PC_BITS'(2)), 1'd0} : alu_result_r[i];
    end

    assign commit_if.data.PC = PC_r;

`ifdef DBG_TRACE_PIPELINE
    always @(posedge clk) begin
        if (br_enable) begin
            `TRACE(2, ("%t: %s branch: wid=%0d, PC=0x%0h, taken=%b, dest=0x%0h (#%0d)\n",
                $time, INSTANCE_ID, br_wid, {commit_if.data.PC, 1'b0}, br_taken, {br_dest, 1'b0}, commit_if.data.uuid))
        end
    end
`endif

endmodule<|MERGE_RESOLUTION|>--- conflicted
+++ resolved
@@ -117,7 +117,6 @@
         assign msc_result_w[i] = `XLEN'($signed(alu_in1[i][31:0] << alu_in2_imm[i][4:0])); // SLLW
     end
 
-<<<<<<< HEAD
     // VOTE 
     wire [NUM_LANES-1:0] active_t = (alu_in2[0][NUM_LANES-1:0] & (execute_if.data.tmask));
     wire [NUM_LANES-1:0] is_pred;
@@ -210,22 +209,6 @@
                     3'b111: alu_result[i] = msc_result_w[i];    // SLLW
                 endcase
             end
-=======
-    for (genvar i = 0; i < NUM_LANES; ++i) begin : g_alu_result
-        wire [`XLEN-1:0] slt_br_result = `XLEN'({is_br_op && ~(| sub_result[i][`XLEN-1:0]), sub_result[i][`XLEN]});
-        wire [`XLEN-1:0] sub_slt_br_result = (is_sub_op && ~is_br_op) ? sub_result[i][`XLEN-1:0] : slt_br_result;
-        always @(*) begin
-            case ({is_alu_w, op_class})
-                3'b000: alu_result[i] = add_result[i];      // ADD, LUI, AUIPC
-                3'b001: alu_result[i] = sub_slt_br_result;  // SUB, SLTU, SLTI, BR*
-                3'b010: alu_result[i] = shr_zic_result[i];  // SRL, SRA, SRLI, SRAI, CZERO*
-                3'b011: alu_result[i] = msc_result[i];      // AND, OR, XOR, SLL, SLLI
-                3'b100: alu_result[i] = add_result_w[i];    // ADDIW, ADDW
-                3'b101: alu_result[i] = sub_result_w[i];    // SUBW
-                3'b110: alu_result[i] = shr_result_w[i];    // SRLW, SRAW, SRLIW, SRAIW
-                3'b111: alu_result[i] = msc_result_w[i];    // SLLW
-            endcase
->>>>>>> 63b41f21
         end
     end
 
