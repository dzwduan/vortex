--- conflicted
+++ resolved
@@ -1,13 +1,8 @@
 `include "VX_raster_define.vh"
 
 module VX_raster_rsp_switch #(  
-<<<<<<< HEAD
     parameter CLUSTER_ID = 0,
     parameter RASTER_QUAD_OUTPUT_RATE = 4
-=======
-    parameter CLUSTER_ID = 0
->>>>>>> e40d9d44
-    // TODO
 ) (
     input valid,
     input empty,
