`include "VX_raster_define.vh"

// Top unit for the raster unit
// Instantiates the following modules:
//      1. DCR connections
//      2. Requests switch
//      3. Raster slices
//      4. Response switch

<<<<<<< HEAD
module VX_raster_unit #(
    parameter CLUSTER_ID  = 0,
    parameter NUM_SLICES = 1,                // number of raster slices
    parameter RASTER_TILE_SIZE = 16,        // tile size
    parameter RASTER_BLOCK_SIZE = 4,        // block size
    parameter RASTER_RS_SIZE = 8,           // Reservation station size
    parameter RASTER_QUAD_OUTPUT_RATE = 4,  // Rate output quad generation
    parameter RASTER_QUAD_FIFO_DEPTH  = 64, // Quad fifo depth
    parameter RASTER_TILE_FIFO_DEPTH  = (RASTER_TILE_SIZE*RASTER_TILE_SIZE)/(
        RASTER_BLOCK_SIZE*RASTER_BLOCK_SIZE) + 1 // tile fifo depth
=======
module VX_raster_unit #(  
    parameter CLUSTER_ID  = 0,
    parameter NUM_SLICES  = 1,  // number of raster slices
    parameter NUM_OUTPUTS = 4   // number of output queues    
    // TODO
>>>>>>> e40d9d44
) (
    input wire clk,
    input wire reset,

    // PERF
`ifdef PERF_ENABLE
    VX_raster_perf_if.master raster_perf_if,
`endif

    // Memory interface -> TODO: Remove as memory interface through streamer
    // VX_dcache_req_if.master cache_req_if,
    // VX_dcache_rsp_if.slave  cache_rsp_if,

    // Inputs
    VX_raster_dcr_if.master raster_dcr_if,
    VX_raster_req_if.slave  raster_req_if
);
    localparam NUM_SLICE_BITS = `LOG2UP(NUM_SLICES);

<<<<<<< HEAD
    // TODO: remove
    raster_dcrs_t raster_dcrs;

    // TODO
    VX_raster_dcr raster_dcr (
        .clk(clk),
        .reset(reset),

        .dcr_wr_valid(raster_dcr_if.valid),
        .dcr_wr_addr(raster_dcr_if.addr),
        .dcr_wr_data(raster_dcr_if.data),

        .raster_dcr_if(raster_dcr_if)
    );

    assign raster_dcrs = raster_dcr_if.data;

    // Output from the request
    logic [`RASTER_TILE_DATA_BITS-1:0]                   x_loc, y_loc;
    logic [`RASTER_PRIMITIVE_DATA_BITS-1:0]              edges[2:0][2:0];
    logic [`RASTER_PRIMITIVE_DATA_BITS-1:0]              pid;
    // Slice selected for tile
    logic [RASTER_SLICE_BITS-1:0]                        slice_index;
    logic mem_data_valid;

    // Mem to raster slice control signals
    logic mem_valid;
    logic [RASTER_SLICE_NUM-1:0] raster_slice_ready;
    VX_raster_mem #(  
        .RASTER_SLICE_NUM(NUM_SLICES),
        .RASTER_TILE_SIZE(RASTER_TILE_SIZE),
        .RASTER_RS_SIZE(RASTER_RS_SIZE)
    ) raster_mem (
        .clk(clk),
        .reset(reset),
        .input_valid(raster_req_if.valid),
        .num_tiles(raster_dcrs.tile_count),
        .tbuf_baseaddr(raster_dcrs.tbuf_addr),
        .pbuf_baseaddr(raster_dcrs.pbuf_addr),
        .pbuf_stride(raster_dcrs.pbuf_stride),
        .raster_slice_ready(raster_slice_ready),
        .out_x_loc(x_loc),
        .out_y_loc(y_loc),
        .out_edges(edges),
        .out_pid(pid),
        .out_slice_index(slice_index),
        .ready(raster_req_if.ready),
        .out_valid(mem_valid)
    );
=======
// TODO: remove
`IGNORE_WARNINGS_BEGIN

    // TODO: remove
    raster_dcrs_t raster_dcrs;
    assign raster_dcrs = raster_dcr_if.data;
    `UNUSED_VAR (raster_dcrs)
>>>>>>> e40d9d44


    // Complete the edge function values and extents
    logic [`RASTER_PRIMITIVE_DATA_BITS-1:0] edge_func_val[2:0];
    logic [`RASTER_PRIMITIVE_DATA_BITS-1:0] extents [2:0];

    VX_raster_extents #(
        .RASTER_TILE_SIZE(RASTER_TILE_SIZE)
    ) raster_extents (
        .edges(edges),
        .extents(extents)
    );

    VX_raster_edge_functions raster_edge_function (
        .x_loc(x_loc),
        .y_loc(y_loc),
        .edges(edges[i]),
        .edge_func_val(edge_func_val)
    );

    logic quad_valid[NUM_SLICES-1:0][RASTER_QUAD_OUTPUT_RATE-1:0];
    
    logic [`RASTER_TILE_DATA_BITS-1:0] temp_quad_x_loc[NUM_SLICES-1:0][RASTER_QUAD_OUTPUT_RATE-1:0],
        temp_quad_y_loc[RASTER_QUAD_OUTPUT_RATE-1:0];
    logic [3:0] temp_quad_masks[NUM_SLICES-1:0];
    logic [`RASTER_PRIMITIVE_DATA_BITS-1:0] temp_quad_bcoords[NUM_SLICES-1:0][RASTER_QUAD_OUTPUT_RATE-1:0][2:0][3:0];
    logic quad_queue_empty[NUM_SLICES-1:0];
    logic quad_pop[NUM_SLICES-1:0];
    logic [`RASTER_PRIMITIVE_DATA_BITS-1:0] temp_out_pid[NUM_SLICES-1:0];
    
    // TODO: Add raster slices in generate block here
    for (genvar i = 0; i < NUM_SLICES; ++i) begin
        VX_raster_slice #(
            .RASTER_BLOCK_SIZE(RASTER_BLOCK_SIZE),
            .RASTER_TILE_SIZE(RASTER_TILE_SIZE),
            .RASTER_QUAD_OUTPUT_RATE(RASTER_QUAD_OUTPUT_RATE),
            .RASTER_QUAD_FIFO_DEPTH(RASTER_QUAD_FIFO_DEPTH),
            .RASTER_TILE_FIFO_DEPTH(RASTER_TILE_FIFO_DEPTH)
        ) raster_slice (
            .clk(clk),
            .reset(reset),
            // Input valid logic
            // 1. If memory data is valid
            // 2. If memory arbiter decides to assign data to this slice
            .input_valid(mem_valid && (i == slice_index)),
            .x_loc(x_loc),
            .y_loc(y_loc),
            .edges(edges),
            .pid(pid),
            .edge_func_val(edge_func_val),
            .extents(extents),
            .pop_quad(quad_pop[i] && arbiter_valid),
            .ready(raster_slice_ready[i]),
            .quad_queue_empty(quad_queue_empty[i]),
            .out_pid(out_pid[i]),
            .out_quad_x_loc(temp_quad_x_loc[i]),
            .out_quad_y_loc(temp_quad_y_loc[i]),
            .out_quad_masks(temp_quad_masks[i]),
            .out_quad_bcoords(temp_quad_bcoords[i]),
            .valid(quad_valid[i])
        );
    end


    logic [`RASTER_TILE_DATA_BITS-1:0] out_quad_x_loc[RASTER_QUAD_OUTPUT_RATE-1:0],
        out_quad_y_loc[RASTER_QUAD_OUTPUT_RATE-1:0];
    logic [3:0] out_quad_masks[RASTER_QUAD_OUTPUT_RATE-1:0];
    logic [`RASTER_PRIMITIVE_DATA_BITS-1:0] out_quad_bcoords[RASTER_QUAD_OUTPUT_RATE-1:0][2:0][3:0];
    logic arbiter_valid;
    logic [`RASTER_PRIMITIVE_DATA_BITS-1:0] out_pid;
    generate
        // add arbiter if # raster slice > 1
        if (RASTER_SLICE_NUM > 1) begin
            logic quad_index[NUM_SLICE_BITS-1:0];
            VX_fair_arbiter #(
                .NUM_REQS   (NUM_SLICES),
            ) tile_fifo_arbiter (
                .clk            (clk),
                .reset          (reset),
                .enable         (!(&quad_queue_empty)),
                .requests       (~quad_queue_empty),
                .grant_index    (quad_index),
                .grant_onehot   (quad_pop),
                .grant_valid    (arbiter_valid)
            );
            always_comb begin
                if (arbiter_valid) begin
                    out_quad_x_loc = temp_quad_x_loc[quad_index];
                    out_quad_y_loc = temp_quad_y_loc[quad_index];
                    out_quad_masks = temp_quad_masks[quad_index];
                    out_quad_bcoords = temp_quad_bcoords[quad_index];
                    out_pid          = temp_out_pid[quad_index];
                end
            end
        end
        else begin
            always_comb begin
                arbiter_valid = 1;
                if (!quad_queue_empty) begin
                    pop_quad = 1;
                    if (|quad_valid) begin
                        out_quad_x_loc = temp_quad_x_loc[0];
                        out_quad_y_loc = temp_quad_y_loc[0];
                        out_quad_masks = temp_quad_masks[0];
                        out_quad_bcoords = temp_quad_bcoords[0];
                        out_pid          = temp_out_pid[0];
                    end
                end
            end
        end
    endgenerate

    VX_raster_rsp_switch #(
    ) raster_rsp_switch (
        .valid(arbiter_valid),
        .empty((&raster_slice_ready) & raster_req_if.ready),
        // Quad data
        .x_loc(out_quad_x_loc),
        .y_loc(out_quad_y_loc),
        .masks(out_quad_masks),
        .bcoords(out_quad_bcoords),
        .pid(out_pid),
        .raster_req_if(raster_req_if)
    );

<<<<<<< HEAD
=======
    // TODO: remove
    `UNUSED_VAR (raster_req_if.valid)    
    `UNUSED_VAR (raster_req_if.tmask)
    assign raster_req_if.stamp = 0;
    assign raster_req_if.empty = 0;
    assign raster_req_if.ready = 0;

`ifdef PERF_ENABLE
    // TODO: remove
    assign raster_perf_if.mem_reads = 0;
    assign raster_perf_if.mem_latency = 0;
`endif

    // TODO: remove
    assign cache_req_if.valid = 0;
    assign cache_req_if.rw = 0;
    assign cache_req_if.byteen = 0;
    assign cache_req_if.addr = 0;
    assign cache_req_if.data = 0;     
    assign cache_req_if.tag = 0;
    `UNUSED_VAR (cache_req_if.ready)

    // TODO: remove
    `UNUSED_VAR (cache_rsp_if.valid)
    `UNUSED_VAR (cache_rsp_if.tmask)
    `UNUSED_VAR (cache_rsp_if.data)        
    `UNUSED_VAR (cache_rsp_if.tag)
    assign cache_rsp_if.ready = 0;

// TODO: remove
`IGNORE_WARNINGS_END

>>>>>>> e40d9d44
endmodule<|MERGE_RESOLUTION|>--- conflicted
+++ resolved
@@ -7,7 +7,6 @@
 //      3. Raster slices
 //      4. Response switch
 
-<<<<<<< HEAD
 module VX_raster_unit #(
     parameter CLUSTER_ID  = 0,
     parameter NUM_SLICES = 1,                // number of raster slices
@@ -18,13 +17,6 @@
     parameter RASTER_QUAD_FIFO_DEPTH  = 64, // Quad fifo depth
     parameter RASTER_TILE_FIFO_DEPTH  = (RASTER_TILE_SIZE*RASTER_TILE_SIZE)/(
         RASTER_BLOCK_SIZE*RASTER_BLOCK_SIZE) + 1 // tile fifo depth
-=======
-module VX_raster_unit #(  
-    parameter CLUSTER_ID  = 0,
-    parameter NUM_SLICES  = 1,  // number of raster slices
-    parameter NUM_OUTPUTS = 4   // number of output queues    
-    // TODO
->>>>>>> e40d9d44
 ) (
     input wire clk,
     input wire reset,
@@ -44,8 +36,6 @@
 );
     localparam NUM_SLICE_BITS = `LOG2UP(NUM_SLICES);
 
-<<<<<<< HEAD
-    // TODO: remove
     raster_dcrs_t raster_dcrs;
 
     // TODO
@@ -94,16 +84,6 @@
         .ready(raster_req_if.ready),
         .out_valid(mem_valid)
     );
-=======
-// TODO: remove
-`IGNORE_WARNINGS_BEGIN
-
-    // TODO: remove
-    raster_dcrs_t raster_dcrs;
-    assign raster_dcrs = raster_dcr_if.data;
-    `UNUSED_VAR (raster_dcrs)
->>>>>>> e40d9d44
-
 
     // Complete the edge function values and extents
     logic [`RASTER_PRIMITIVE_DATA_BITS-1:0] edge_func_val[2:0];
@@ -228,39 +208,4 @@
         .raster_req_if(raster_req_if)
     );
 
-<<<<<<< HEAD
-=======
-    // TODO: remove
-    `UNUSED_VAR (raster_req_if.valid)    
-    `UNUSED_VAR (raster_req_if.tmask)
-    assign raster_req_if.stamp = 0;
-    assign raster_req_if.empty = 0;
-    assign raster_req_if.ready = 0;
-
-`ifdef PERF_ENABLE
-    // TODO: remove
-    assign raster_perf_if.mem_reads = 0;
-    assign raster_perf_if.mem_latency = 0;
-`endif
-
-    // TODO: remove
-    assign cache_req_if.valid = 0;
-    assign cache_req_if.rw = 0;
-    assign cache_req_if.byteen = 0;
-    assign cache_req_if.addr = 0;
-    assign cache_req_if.data = 0;     
-    assign cache_req_if.tag = 0;
-    `UNUSED_VAR (cache_req_if.ready)
-
-    // TODO: remove
-    `UNUSED_VAR (cache_rsp_if.valid)
-    `UNUSED_VAR (cache_rsp_if.tmask)
-    `UNUSED_VAR (cache_rsp_if.data)        
-    `UNUSED_VAR (cache_rsp_if.tag)
-    assign cache_rsp_if.ready = 0;
-
-// TODO: remove
-`IGNORE_WARNINGS_END
-
->>>>>>> e40d9d44
 endmodule