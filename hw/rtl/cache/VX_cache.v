`include "VX_cache_config.vh"

module VX_cache #(
    parameter CACHE_ID                      = 0,

    // Size of cache in bytes
    parameter CACHE_SIZE                    = 4096, 
    // Size of line inside a bank in bytes
    parameter BANK_LINE_SIZE                = 16, 
    // Number of banks
    parameter NUM_BANKS                     = 4, 
    // Size of a word in bytes
    parameter WORD_SIZE                     = 4, 
    // Number of Word requests per cycle
    parameter NUM_REQUESTS                  = 4, 

    // Core Request Queue Size
    parameter CREQ_SIZE                     = 8, 
    // Miss Reserv Queue Knob
    parameter MRVQ_SIZE                     = 8, 
    // DRAM Response Queue Size
    parameter DRFQ_SIZE                     = 8, 
    // Snoop Req Queue Size
    parameter SNRQ_SIZE                     = 8, 

    // Core Writeback Queue Size
    parameter CWBQ_SIZE                     = 8, 
    // DRAM Request Queue Size
    parameter DREQ_SIZE                     = 8, 
    // Snoop Response Size
    parameter SNPQ_SIZE                     = 8,

    // Enable cache writeable
    parameter WRITE_ENABLE                  = 1,

    // Enable dram update
    parameter DRAM_ENABLE                   = 1,

    // Enable cache flush
    parameter FLUSH_ENABLE                  = 1,

    // Enable snoop forwarding
    parameter SNOOP_FORWARDING              = 1,

    // core request tag size
    parameter CORE_TAG_WIDTH                = 4,

    // size of tag id in core request tag
    parameter CORE_TAG_ID_BITS              = 0,

    // dram request tag size
    parameter DRAM_TAG_WIDTH                = 28,

    // Number of snoop forwarding requests
    parameter NUM_SNP_REQUESTS              = (SNOOP_FORWARDING ? 4 : 1), 

    // Snooping request tag width
    parameter SNP_REQ_TAG_WIDTH             = (SNOOP_FORWARDING ? 4 : 1),

    // Snooping forward tag width
    parameter SNP_FWD_TAG_WIDTH             = (SNOOP_FORWARDING ? 4 : 1)
 ) (
    `SCOPE_IO_VX_cache
    
    input wire clk,
    input wire reset,

    // Core request    
    input wire [NUM_REQUESTS-1:0]                           core_req_valid,
    input wire [`CORE_REQ_TAG_COUNT-1:0]                    core_req_rw,
    input wire [NUM_REQUESTS-1:0][WORD_SIZE-1:0]            core_req_byteen,
    input wire [NUM_REQUESTS-1:0][`WORD_ADDR_WIDTH-1:0]     core_req_addr,
    input wire [NUM_REQUESTS-1:0][`WORD_WIDTH-1:0]          core_req_data,
    input wire [`CORE_REQ_TAG_COUNT-1:0][CORE_TAG_WIDTH-1:0] core_req_tag,
    output wire                                             core_req_ready,

    // Core response
    output wire [NUM_REQUESTS-1:0]                          core_rsp_valid,    
    output wire [NUM_REQUESTS-1:0][`WORD_WIDTH-1:0]         core_rsp_data,
    output wire [`CORE_REQ_TAG_COUNT-1:0][CORE_TAG_WIDTH-1:0] core_rsp_tag,
    input  wire                                             core_rsp_ready,   
    
    // DRAM request
    output wire                             dram_req_valid,
    output wire                             dram_req_rw,    
    output wire [BANK_LINE_SIZE-1:0]        dram_req_byteen,    
    output wire [`DRAM_ADDR_WIDTH-1:0]      dram_req_addr,
    output wire [`BANK_LINE_WIDTH-1:0]      dram_req_data,
    output wire [DRAM_TAG_WIDTH-1:0]        dram_req_tag,
    input  wire                             dram_req_ready,
    
    // DRAM response
    input  wire                             dram_rsp_valid,    
    input  wire [`BANK_LINE_WIDTH-1:0]      dram_rsp_data,
    input  wire [DRAM_TAG_WIDTH-1:0]        dram_rsp_tag,
    output wire                             dram_rsp_ready,    

    // Snoop request
    input wire                              snp_req_valid,
    input wire [`DRAM_ADDR_WIDTH-1:0]       snp_req_addr,
    input wire                              snp_req_invalidate,
    input wire [SNP_REQ_TAG_WIDTH-1:0]      snp_req_tag,
    output wire                             snp_req_ready,

    // Snoop response
    output wire                             snp_rsp_valid,    
    output wire [SNP_REQ_TAG_WIDTH-1:0]     snp_rsp_tag,
    input  wire                             snp_rsp_ready,

    // Snoop Forwarding out
    output wire [NUM_SNP_REQUESTS-1:0]      snp_fwdout_valid,
    output wire [NUM_SNP_REQUESTS-1:0][`DRAM_ADDR_WIDTH-1:0] snp_fwdout_addr,
    output wire [NUM_SNP_REQUESTS-1:0]      snp_fwdout_invalidate,
    output wire [NUM_SNP_REQUESTS-1:0][SNP_FWD_TAG_WIDTH-1:0] snp_fwdout_tag,
`IGNORE_WARNINGS_BEGIN
    input wire [NUM_SNP_REQUESTS-1:0]       snp_fwdout_ready,

    // Snoop forwarding in
    input wire [NUM_SNP_REQUESTS-1:0]       snp_fwdin_valid,    
    input wire [NUM_SNP_REQUESTS-1:0][SNP_FWD_TAG_WIDTH-1:0] snp_fwdin_tag,
`IGNORE_WARNINGS_END
    output wire [NUM_SNP_REQUESTS-1:0]      snp_fwdin_ready,

    output wire [NUM_BANKS-1:0] miss_vec
);

    wire [NUM_BANKS-1:0][NUM_REQUESTS-1:0]      per_bank_valid;

    wire [NUM_BANKS-1:0]                        per_bank_core_req_ready;
    
    wire [NUM_BANKS-1:0]                        per_bank_core_rsp_valid;
    wire [NUM_BANKS-1:0][`REQS_BITS-1:0]        per_bank_core_rsp_tid; 
    wire [NUM_BANKS-1:0][`WORD_WIDTH-1:0]       per_bank_core_rsp_data;
    wire [NUM_BANKS-1:0][CORE_TAG_WIDTH-1:0]    per_bank_core_rsp_tag;    
    wire [NUM_BANKS-1:0]                        per_bank_core_rsp_ready;

    wire [NUM_BANKS-1:0]                        per_bank_dram_req_valid;    
    wire [NUM_BANKS-1:0]                        per_bank_dram_req_rw;
    wire [NUM_BANKS-1:0][BANK_LINE_SIZE-1:0]    per_bank_dram_req_byteen;    
    wire [NUM_BANKS-1:0][`DRAM_ADDR_WIDTH-1:0]  per_bank_dram_req_addr;
    wire [NUM_BANKS-1:0][`BANK_LINE_WIDTH-1:0]  per_bank_dram_req_data;
    wire [NUM_BANKS-1:0]                        per_bank_dram_req_ready;

    wire [NUM_BANKS-1:0]                        per_bank_dram_rsp_ready;

    wire [NUM_BANKS-1:0]                        per_bank_snp_req_ready;

    wire [NUM_BANKS-1:0]                        per_bank_snp_rsp_valid;
    wire [NUM_BANKS-1:0][SNP_REQ_TAG_WIDTH-1:0] per_bank_snp_rsp_tag;
    wire [NUM_BANKS-1:0]                        per_bank_snp_rsp_ready;

    wire [NUM_BANKS-1:0]                        per_bank_miss; 
    assign miss_vec = per_bank_miss; 

   

    wire                         snp_req_valid_qual;    
    wire [`DRAM_ADDR_WIDTH-1:0]  snp_req_addr_qual;
    wire                         snp_req_invalidate_qual;    
    wire [SNP_REQ_TAG_WIDTH-1:0] snp_req_tag_qual;
    wire                         snp_req_ready_qual;

    if (SNOOP_FORWARDING) begin
        VX_snp_forwarder #(
            .CACHE_ID          (CACHE_ID),
            .BANK_LINE_SIZE    (BANK_LINE_SIZE), 
            .NUM_REQUESTS      (NUM_SNP_REQUESTS), 
            .SNRQ_SIZE         (SNRQ_SIZE),
            .SNP_REQ_TAG_WIDTH (SNP_REQ_TAG_WIDTH)
        ) snp_forwarder (
            .clk                (clk),
            .reset              (reset),

            .snp_req_valid      (snp_req_valid),
            .snp_req_addr       (snp_req_addr),
            .snp_req_invalidate (snp_req_invalidate),
            .snp_req_tag        (snp_req_tag),
            .snp_req_ready      (snp_req_ready),

            .snp_rsp_valid      (snp_req_valid_qual),
            .snp_rsp_addr       (snp_req_addr_qual),
            .snp_rsp_invalidate (snp_req_invalidate_qual),
            .snp_rsp_tag        (snp_req_tag_qual),
            .snp_rsp_ready      (snp_req_ready_qual),   

            .snp_fwdout_valid   (snp_fwdout_valid),
            .snp_fwdout_addr    (snp_fwdout_addr),
            .snp_fwdout_invalidate(snp_fwdout_invalidate),
            .snp_fwdout_tag     (snp_fwdout_tag),
            .snp_fwdout_ready   (snp_fwdout_ready),

            .snp_fwdin_valid    (snp_fwdin_valid),
            .snp_fwdin_tag      (snp_fwdin_tag),
            .snp_fwdin_ready    (snp_fwdin_ready)      
        );
    end else begin
        assign snp_fwdout_valid = 0;
        assign snp_fwdout_addr  = 0;
        assign snp_fwdout_invalidate = 0;
        assign snp_fwdout_tag   = 0;

        assign snp_fwdin_ready  = 0;

        assign snp_req_valid_qual      = snp_req_valid;
        assign snp_req_addr_qual       = snp_req_addr;
        assign snp_req_invalidate_qual = snp_req_invalidate;
        assign snp_req_tag_qual        = snp_req_tag;
        assign snp_req_ready           = snp_req_ready_qual;
    end    

    if (NUM_BANKS == 1) begin
        assign snp_req_ready_qual = per_bank_snp_req_ready;
    end else begin
        assign snp_req_ready_qual = per_bank_snp_req_ready[`DRAM_ADDR_BANK(snp_req_addr_qual)];
    end    

    VX_cache_core_req_bank_sel #(
        .BANK_LINE_SIZE (BANK_LINE_SIZE),
        .NUM_BANKS      (NUM_BANKS),
        .WORD_SIZE      (WORD_SIZE),
        .NUM_REQUESTS   (NUM_REQUESTS)
    ) cache_core_req_bank_sel (
        .core_req_valid  (core_req_valid),
        .per_bank_ready  (per_bank_core_req_ready),
        .core_req_addr   (core_req_addr),
        .per_bank_valid  (per_bank_valid),
        .core_req_ready  (core_req_ready)
    );

    assign dram_req_tag   = dram_req_addr;
    assign dram_rsp_ready = (& per_bank_dram_rsp_ready);
    
    for (genvar i = 0; i < NUM_BANKS; i++) begin
        wire [NUM_REQUESTS-1:0]                             curr_bank_core_req_valid;            
        wire [`CORE_REQ_TAG_COUNT-1:0]                      curr_bank_core_req_rw;  
        wire [NUM_REQUESTS-1:0][WORD_SIZE-1:0]              curr_bank_core_req_byteen;
        wire [NUM_REQUESTS-1:0][`WORD_ADDR_WIDTH-1:0]       curr_bank_core_req_addr;
        wire [`CORE_REQ_TAG_COUNT-1:0][CORE_TAG_WIDTH-1:0]  curr_bank_core_req_tag;
        wire [NUM_REQUESTS-1:0][`WORD_WIDTH-1:0]            curr_bank_core_req_data;
        wire                                                curr_bank_core_req_ready;

        wire                            curr_bank_core_rsp_valid;
        wire [`REQS_BITS-1:0]           curr_bank_core_rsp_tid;
        wire [`WORD_WIDTH-1:0]          curr_bank_core_rsp_data;
        wire [CORE_TAG_WIDTH-1:0]       curr_bank_core_rsp_tag;
        wire                            curr_bank_core_rsp_ready;

        wire                            curr_bank_dram_req_valid;
        wire                            curr_bank_dram_req_rw;
        wire [BANK_LINE_SIZE-1:0]       curr_bank_dram_req_byteen;
        wire [`LINE_ADDR_WIDTH-1:0]     curr_bank_dram_req_addr;
        wire[`BANK_LINE_WIDTH-1:0]      curr_bank_dram_req_data;
        wire                            curr_bank_dram_req_ready;

        wire                            curr_bank_dram_rsp_valid;            
        wire [`BANK_LINE_WIDTH-1:0]     curr_bank_dram_rsp_data;
        wire [`LINE_ADDR_WIDTH-1:0]     curr_bank_dram_rsp_addr;
        wire                            curr_bank_dram_rsp_ready;

        wire                            curr_bank_snp_req_valid;
        wire [`LINE_ADDR_WIDTH-1:0]     curr_bank_snp_req_addr;
        wire                            curr_bank_snp_req_invalidate;
        wire [SNP_REQ_TAG_WIDTH-1:0]    curr_bank_snp_req_tag;
        wire                            curr_bank_snp_req_ready;    

        wire                            curr_bank_snp_rsp_valid;
        wire [SNP_REQ_TAG_WIDTH-1:0]    curr_bank_snp_rsp_tag;
        wire                            curr_bank_snp_rsp_ready;                    

<<<<<<< HEAD
=======
        wire                            curr_bank_core_req_ready;
        wire                            curr_bank_miss; 

>>>>>>> 4151ee19
        // Core Req
        assign curr_bank_core_req_valid   = (per_bank_valid[i] & {NUM_REQUESTS{core_req_ready}});
        assign curr_bank_core_req_addr    = core_req_addr;
        assign curr_bank_core_req_rw      = core_req_rw;
        assign curr_bank_core_req_byteen  = core_req_byteen;
        assign curr_bank_core_req_data    = core_req_data;
        assign curr_bank_core_req_tag     = core_req_tag;
        assign per_bank_core_req_ready[i] = curr_bank_core_req_ready;

        // Core WB
        assign curr_bank_core_rsp_ready    = per_bank_core_rsp_ready[i];
        assign per_bank_core_rsp_valid [i] = curr_bank_core_rsp_valid;
        assign per_bank_core_rsp_tid   [i] = curr_bank_core_rsp_tid;
        assign per_bank_core_rsp_tag   [i] = curr_bank_core_rsp_tag;
        assign per_bank_core_rsp_data  [i] = curr_bank_core_rsp_data;

        // DRAM request            
        assign per_bank_dram_req_valid[i] = curr_bank_dram_req_valid;          
        assign per_bank_dram_req_rw[i] = curr_bank_dram_req_rw;
        assign per_bank_dram_req_byteen[i] = curr_bank_dram_req_byteen;
        if (NUM_BANKS == 1) begin  
            assign per_bank_dram_req_addr[i] = curr_bank_dram_req_addr;
        end else begin
            assign per_bank_dram_req_addr[i] = `LINE_TO_DRAM_ADDR(curr_bank_dram_req_addr, i);            
        end
        assign per_bank_dram_req_data[i] = curr_bank_dram_req_data;
        assign curr_bank_dram_req_ready = per_bank_dram_req_ready[i];

        // DRAM response
        if (NUM_BANKS == 1) begin
            assign curr_bank_dram_rsp_valid = dram_rsp_valid;
            assign curr_bank_dram_rsp_addr  = dram_rsp_tag;
        end else begin
            assign curr_bank_dram_rsp_valid = dram_rsp_valid && (`DRAM_ADDR_BANK(dram_rsp_tag) == i);
            assign curr_bank_dram_rsp_addr  = `DRAM_TO_LINE_ADDR(dram_rsp_tag);    
        end
        assign curr_bank_dram_rsp_data    = dram_rsp_data;
        assign per_bank_dram_rsp_ready[i] = curr_bank_dram_rsp_ready;

        // Snoop request
        if (NUM_BANKS == 1) begin
            assign curr_bank_snp_req_valid = snp_req_valid_qual;
            assign curr_bank_snp_req_addr  = snp_req_addr_qual;
        end else begin
            assign curr_bank_snp_req_valid = snp_req_valid_qual && (`DRAM_ADDR_BANK(snp_req_addr_qual) == i);
            assign curr_bank_snp_req_addr  = `DRAM_TO_LINE_ADDR(snp_req_addr_qual);
        end
        assign curr_bank_snp_req_invalidate = snp_req_invalidate_qual;
        assign curr_bank_snp_req_tag        = snp_req_tag_qual;
        assign per_bank_snp_req_ready[i]    = curr_bank_snp_req_ready;

        // Snoop response            
        assign per_bank_snp_rsp_valid[i] = curr_bank_snp_rsp_valid;
        assign per_bank_snp_rsp_tag[i]   = curr_bank_snp_rsp_tag;
        assign curr_bank_snp_rsp_ready   = per_bank_snp_rsp_ready[i];

        //Misses
        assign per_bank_miss[i] = curr_bank_miss; 
        
        VX_bank #(                
            .BANK_ID            (i),
            .CACHE_ID           (CACHE_ID),
            .CACHE_SIZE         (CACHE_SIZE),
            .BANK_LINE_SIZE     (BANK_LINE_SIZE),
            .NUM_BANKS          (NUM_BANKS),
            .WORD_SIZE          (WORD_SIZE),
            .NUM_REQUESTS       (NUM_REQUESTS),
            .CREQ_SIZE          (CREQ_SIZE),
            .MRVQ_SIZE          (MRVQ_SIZE),
            .DRFQ_SIZE          (DRFQ_SIZE),
            .SNRQ_SIZE          (SNRQ_SIZE),
            .CWBQ_SIZE          (CWBQ_SIZE),
            .DREQ_SIZE          (DREQ_SIZE),
            .SNPQ_SIZE          (SNPQ_SIZE),
            .DRAM_ENABLE        (DRAM_ENABLE),
            .FLUSH_ENABLE       (FLUSH_ENABLE),
            .WRITE_ENABLE       (WRITE_ENABLE),
            .CORE_TAG_WIDTH     (CORE_TAG_WIDTH),                
            .CORE_TAG_ID_BITS   (CORE_TAG_ID_BITS),
            .SNP_REQ_TAG_WIDTH  (SNP_REQ_TAG_WIDTH)
        ) bank (
            `SCOPE_BIND_VX_cache_bank(i)
            
            .clk                (clk),
            .reset              (reset),                
            // Core request
            .core_req_valid     (curr_bank_core_req_valid),                  
            .core_req_rw        (curr_bank_core_req_rw),
            .core_req_byteen    (curr_bank_core_req_byteen),              
            .core_req_addr      (curr_bank_core_req_addr),
            .core_req_data      (curr_bank_core_req_data),
            .core_req_tag       (curr_bank_core_req_tag),
            .core_req_ready     (curr_bank_core_req_ready),

            // Core response                
            .core_rsp_valid     (curr_bank_core_rsp_valid),
            .core_rsp_tid       (curr_bank_core_rsp_tid),
            .core_rsp_data      (curr_bank_core_rsp_data),
            .core_rsp_tag       (curr_bank_core_rsp_tag),
            .core_rsp_ready     (curr_bank_core_rsp_ready),

            // DRAM request
            .dram_req_valid     (curr_bank_dram_req_valid),
            .dram_req_rw        (curr_bank_dram_req_rw),
            .dram_req_byteen    (curr_bank_dram_req_byteen),
            .dram_req_addr      (curr_bank_dram_req_addr),
            .dram_req_data      (curr_bank_dram_req_data),   
            .dram_req_ready     (curr_bank_dram_req_ready),

            // DRAM response
            .dram_rsp_valid     (curr_bank_dram_rsp_valid),                
            .dram_rsp_data      (curr_bank_dram_rsp_data),
            .dram_rsp_addr      (curr_bank_dram_rsp_addr),
            .dram_rsp_ready     (curr_bank_dram_rsp_ready),

            // Snoop request
            .snp_req_valid      (curr_bank_snp_req_valid),
            .snp_req_addr       (curr_bank_snp_req_addr),
            .snp_req_invalidate (curr_bank_snp_req_invalidate),
            .snp_req_tag        (curr_bank_snp_req_tag),
            .snp_req_ready      (curr_bank_snp_req_ready),

            // Snoop response
<<<<<<< HEAD
            .snp_rsp_valid      (curr_bank_snp_rsp_valid),
            .snp_rsp_tag        (curr_bank_snp_rsp_tag),
            .snp_rsp_ready      (curr_bank_snp_rsp_ready)
=======
            .snp_rsp_valid           (curr_bank_snp_rsp_valid),
            .snp_rsp_tag             (curr_bank_snp_rsp_tag),
            .snp_rsp_ready           (curr_bank_snp_rsp_ready),

            //Misses
            .misses                  (curr_bank_miss)
>>>>>>> 4151ee19
        );
    end   

    VX_cache_core_rsp_merge #(
        .NUM_BANKS          (NUM_BANKS),
        .WORD_SIZE          (WORD_SIZE),
        .NUM_REQUESTS       (NUM_REQUESTS),
        .CORE_TAG_WIDTH     (CORE_TAG_WIDTH),        
        .CORE_TAG_ID_BITS   (CORE_TAG_ID_BITS)
    ) cache_core_rsp_merge (
        .clk                     (clk),
        .reset                   (reset),                    
        .per_bank_core_rsp_valid (per_bank_core_rsp_valid),   
        .per_bank_core_rsp_tag   (per_bank_core_rsp_tag),
        .per_bank_core_rsp_tid   (per_bank_core_rsp_tid),   
        .per_bank_core_rsp_data  (per_bank_core_rsp_data),
        .per_bank_core_rsp_ready (per_bank_core_rsp_ready),
        .core_rsp_valid          (core_rsp_valid),      
        .core_rsp_tag            (core_rsp_tag),
        .core_rsp_data           (core_rsp_data),  
        .core_rsp_ready          (core_rsp_ready)
    ); 

    if (DRAM_ENABLE) begin
        VX_cache_dram_req_arb #(
            .BANK_LINE_SIZE (BANK_LINE_SIZE),
            .NUM_BANKS      (NUM_BANKS),
            .WORD_SIZE      (WORD_SIZE)
        ) cache_dram_req_arb (
            .clk                        (clk),
            .reset                      (reset),        
            .per_bank_dram_req_valid    (per_bank_dram_req_valid),        
            .per_bank_dram_req_rw       (per_bank_dram_req_rw),        
            .per_bank_dram_req_byteen   (per_bank_dram_req_byteen),
            .per_bank_dram_req_addr     (per_bank_dram_req_addr),
            .per_bank_dram_req_data     (per_bank_dram_req_data),
            .per_bank_dram_req_ready    (per_bank_dram_req_ready),
            .dram_req_valid             (dram_req_valid),
            .dram_req_rw                (dram_req_rw),        
            .dram_req_byteen            (dram_req_byteen),        
            .dram_req_addr              (dram_req_addr),
            .dram_req_data              (dram_req_data),  
            .dram_req_ready             (dram_req_ready)
        );    
    end else begin
        `UNUSED_VAR (per_bank_dram_req_valid)
        `UNUSED_VAR (per_bank_dram_req_rw)
        `UNUSED_VAR (per_bank_dram_req_byteen)
        `UNUSED_VAR (per_bank_dram_req_addr)
        `UNUSED_VAR (per_bank_dram_req_data)
        assign per_bank_dram_req_ready = 0;
        assign dram_req_valid  = 0;
        assign dram_req_rw     = 0;
        assign dram_req_byteen = 0;
        assign dram_req_addr   = 0;
        assign dram_req_data   = 0;
        `UNUSED_VAR (dram_req_ready)
    end

    if (FLUSH_ENABLE) begin
        VX_snp_rsp_arb #(
            .NUM_BANKS         (NUM_BANKS),
            .BANK_LINE_SIZE    (BANK_LINE_SIZE),
            .SNP_REQ_TAG_WIDTH (SNP_REQ_TAG_WIDTH)
        ) snp_rsp_arb ( 
            .clk                    (clk),
            .reset                  (reset),
            .per_bank_snp_rsp_valid (per_bank_snp_rsp_valid),
            .per_bank_snp_rsp_tag   (per_bank_snp_rsp_tag),
            .per_bank_snp_rsp_ready (per_bank_snp_rsp_ready),
            .snp_rsp_valid          (snp_rsp_valid),
            .snp_rsp_tag            (snp_rsp_tag),
            .snp_rsp_ready          (snp_rsp_ready)
        );
    end else begin
        `UNUSED_VAR (per_bank_snp_rsp_valid)
        `UNUSED_VAR (per_bank_snp_rsp_tag)
        assign per_bank_snp_rsp_ready = 0;
        assign snp_rsp_valid = 0;
        assign snp_rsp_tag   = 0;
        `UNUSED_VAR (snp_rsp_ready)        
    end
    
endmodule<|MERGE_RESOLUTION|>--- conflicted
+++ resolved
@@ -267,12 +267,9 @@
         wire [SNP_REQ_TAG_WIDTH-1:0]    curr_bank_snp_rsp_tag;
         wire                            curr_bank_snp_rsp_ready;                    
 
-<<<<<<< HEAD
-=======
         wire                            curr_bank_core_req_ready;
         wire                            curr_bank_miss; 
 
->>>>>>> 4151ee19
         // Core Req
         assign curr_bank_core_req_valid   = (per_bank_valid[i] & {NUM_REQUESTS{core_req_ready}});
         assign curr_bank_core_req_addr    = core_req_addr;
@@ -396,18 +393,12 @@
             .snp_req_ready      (curr_bank_snp_req_ready),
 
             // Snoop response
-<<<<<<< HEAD
-            .snp_rsp_valid      (curr_bank_snp_rsp_valid),
-            .snp_rsp_tag        (curr_bank_snp_rsp_tag),
-            .snp_rsp_ready      (curr_bank_snp_rsp_ready)
-=======
             .snp_rsp_valid           (curr_bank_snp_rsp_valid),
             .snp_rsp_tag             (curr_bank_snp_rsp_tag),
             .snp_rsp_ready           (curr_bank_snp_rsp_ready),
 
             //Misses
             .misses                  (curr_bank_miss)
->>>>>>> 4151ee19
         );
     end   
 
