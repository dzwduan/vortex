`include "VX_cache_define.vh"

module VX_cache #(
    parameter string CACHE_ID       = "",

    // Number of Word requests per cycle
    parameter NUM_REQS              = 4,

    // Size of cache in bytes
    parameter CACHE_SIZE            = 16384, 
    // Size of line inside a bank in bytes
    parameter CACHE_LINE_SIZE       = 64, 
    // Number of banks
    parameter NUM_BANKS             = NUM_REQS,
    // Number of ports per banks
    parameter NUM_PORTS             = 1,
    // Number of associative ways
    parameter NUM_WAYS              = 1,
    // Size of a word in bytes
    parameter WORD_SIZE             = 4, 

    // Core Request Queue Size
    parameter CREQ_SIZE             = 0,
    // Core Response Queue Size
    parameter CRSQ_SIZE             = 2,
    // Miss Reserv Queue Knob
    parameter MSHR_SIZE             = 8, 
    // Memory Response Queue Size
    parameter MRSQ_SIZE             = 0,
    // Memory Request Queue Size
    parameter MREQ_SIZE             = 4,

    // Enable cache writeable
    parameter WRITE_ENABLE          = 1,

    // Request debug identifier
    parameter REQ_DBG_IDW           = 0,

    // core request tag size
    parameter CORE_TAG_WIDTH        = REQ_DBG_IDW,

    // Memory request tag size
    parameter MEM_TAG_WIDTH         = (32 - $clog2(CACHE_LINE_SIZE)),

    // enable bypass for non-cacheable addresses
    parameter NC_TAG_BIT            = 0,
    parameter NC_ENABLE             = 0,

    // Force bypass for all requests
    parameter PASSTHRU              = 0
 ) (
    `SCOPE_IO_VX_cache    
    
    // PERF
`ifdef PERF_ENABLE
    VX_perf_cache_if.master perf_cache_if,
`endif
    
    input wire clk,
    input wire reset,

    // Core request
    VX_mem_req_if.slave     core_req_if[NUM_REQS],

    // Core response
    VX_mem_rsp_if.master    core_rsp_if[NUM_REQS],

    // Memory request
    VX_mem_req_if.master    mem_req_if,
    
    // Memory response
    VX_mem_rsp_if.slave     mem_rsp_if
);

    `STATIC_ASSERT(NUM_BANKS <= NUM_REQS, ("invalid value"))
    `STATIC_ASSERT(NUM_PORTS <= NUM_BANKS, ("invalid value"))

    localparam WORD_SEL_BITS    = `UP(`WORD_SEL_BITS);
    localparam MSHR_ADDR_WIDTH  = `LOG2UP(MSHR_SIZE);
    localparam MEM_TAG_IN_WIDTH = `BANK_SEL_BITS + MSHR_ADDR_WIDTH;
    localparam CORE_TAG_X_WIDTH = CORE_TAG_WIDTH - NC_ENABLE;

`ifdef PERF_ENABLE
    wire [NUM_BANKS-1:0] perf_read_miss_per_bank;
    wire [NUM_BANKS-1:0] perf_write_miss_per_bank;
    wire [NUM_BANKS-1:0] perf_mshr_stall_per_bank;
`endif

    wire [NUM_REQS-1:0]                     core_req_valid;
    wire [NUM_REQS-1:0]                     core_req_rw;
    wire [NUM_REQS-1:0][`WORD_ADDR_WIDTH-1:0] core_req_addr;
    wire [NUM_REQS-1:0][WORD_SIZE-1:0]      core_req_byteen;
    wire [NUM_REQS-1:0][`WORD_WIDTH-1:0]    core_req_data;
    wire [NUM_REQS-1:0][CORE_TAG_WIDTH-1:0] core_req_tag;
    wire [NUM_REQS-1:0]                     core_req_ready;

    for (genvar i = 0; i < NUM_REQS; ++i) begin
        assign core_req_valid[i] = core_req_if[i].valid;
        assign core_req_rw[i] = core_req_if[i].rw;
        assign core_req_addr[i] = core_req_if[i].addr;
        assign core_req_byteen[i] = core_req_if[i].byteen;
        assign core_req_data[i] = core_req_if[i].data;
        assign core_req_tag[i] = core_req_if[i].tag;
        assign core_req_if[i].ready = core_req_ready[i];
    end

    ///////////////////////////////////////////////////////////////////////////

    // memory request to skid buffer output
    wire                             mem_req_valid_sb;
    wire                             mem_req_rw_sb;
    wire [CACHE_LINE_SIZE-1:0]       mem_req_byteen_sb;   
    wire [`MEM_ADDR_WIDTH-1:0]       mem_req_addr_sb;
    wire [`CACHE_LINE_WIDTH-1:0]     mem_req_data_sb;
    wire [MEM_TAG_WIDTH-1:0]         mem_req_tag_sb;
    wire                             mem_req_ready_sb;

    VX_skid_buffer #(
        .DATAW    (1+CACHE_LINE_SIZE+`MEM_ADDR_WIDTH+`CACHE_LINE_WIDTH+MEM_TAG_WIDTH),
        .PASSTHRU (1 == NUM_BANKS)
    ) mem_req_sbuf (
        .clk       (clk),
        .reset     (reset),
        .valid_in  (mem_req_valid_sb),        
        .ready_in  (mem_req_ready_sb),      
        .data_in   ({mem_req_rw_sb, mem_req_byteen_sb, mem_req_addr_sb, mem_req_data_sb, mem_req_tag_sb}),
        .data_out  ({mem_req_if.rw, mem_req_if.byteen, mem_req_if.addr, mem_req_if.data, mem_req_if.tag}),        
        .valid_out (mem_req_if.valid),        
        .ready_out (mem_req_if.ready)
    );

    ///////////////////////////////////////////////////////////////////////////

    // Core response to skid buffer output
    wire [NUM_REQS-1:0]                     core_rsp_valid_sb;
    wire [NUM_REQS-1:0][`WORD_WIDTH-1:0]    core_rsp_data_sb;
    wire [NUM_REQS-1:0][CORE_TAG_WIDTH-1:0] core_rsp_tag_sb;
    wire [NUM_REQS-1:0]                     core_rsp_ready_sb;

    for (genvar i = 0; i < NUM_REQS; i++) begin
        VX_skid_buffer #(
            .DATAW    (`WORD_WIDTH + CORE_TAG_WIDTH),
            .PASSTHRU (1 == NUM_BANKS)
        ) core_rsp_sbuf (
            .clk       (clk),
            .reset     (reset),
            .valid_in  (core_rsp_valid_sb[i]),
            .ready_in  (core_rsp_ready_sb[i]),
            .data_in   ({core_rsp_data_sb[i], core_rsp_tag_sb[i]}),
            .data_out  ({core_rsp_if[i].data, core_rsp_if[i].tag}), 
            .valid_out (core_rsp_if[i].valid),
            .ready_out (core_rsp_if[i].ready)
        );
    end

    ///////////////////////////////////////////////////////////////////////////

    // multi-ported memory request
    wire [NUM_PORTS-1:0][WORD_SIZE-1:0]     mem_req_byteen_p;
    wire [NUM_PORTS-1:0]                    mem_req_pmask_p;    
    wire [NUM_PORTS-1:0][WORD_SEL_BITS-1:0] mem_req_wsel_p;
    wire [NUM_PORTS-1:0][`WORD_WIDTH-1:0]   mem_req_data_p;
    wire                                    mem_req_rw_p;

    if (WRITE_ENABLE) begin
        if (`WORDS_PER_LINE > 1) begin
            reg [CACHE_LINE_SIZE-1:0]   mem_req_byteen_r;
            reg [`CACHE_LINE_WIDTH-1:0] mem_req_data_r;

            always @(*) begin
                mem_req_byteen_r = 0;
                mem_req_data_r   = 'x;
                for (integer i = 0; i < NUM_PORTS; ++i) begin
                    if ((1 == NUM_PORTS) || mem_req_pmask_p[i]) begin
                        mem_req_byteen_r[mem_req_wsel_p[i] * WORD_SIZE +: WORD_SIZE] = mem_req_byteen_p[i];
                        mem_req_data_r[mem_req_wsel_p[i] * `WORD_WIDTH +: `WORD_WIDTH] = mem_req_data_p[i];
                    end
                end
            end

            assign mem_req_rw_sb     = mem_req_rw_p;
            assign mem_req_byteen_sb = mem_req_byteen_r;
            assign mem_req_data_sb   = mem_req_data_r;
        end else begin
            `UNUSED_VAR (mem_req_pmask_p)
            `UNUSED_VAR (mem_req_wsel_p)  
            assign mem_req_rw_sb     = mem_req_rw_p;
            assign mem_req_byteen_sb = mem_req_byteen_p;
            assign mem_req_data_sb   = mem_req_data_p;
        end
    end else begin
        `UNUSED_VAR (mem_req_byteen_p)
        `UNUSED_VAR (mem_req_pmask_p)
        `UNUSED_VAR (mem_req_wsel_p)
        `UNUSED_VAR (mem_req_data_p)
        `UNUSED_VAR (mem_req_rw_p)
        
        assign mem_req_rw_sb     = 0;
        assign mem_req_byteen_sb = 'x;
        assign mem_req_data_sb   = 'x;
    end

    ///////////////////////////////////////////////////////////////////////////

    // Core request    
    wire [NUM_REQS-1:0]                     core_req_valid_c;
    wire [NUM_REQS-1:0]                     core_req_rw_c;
    wire [NUM_REQS-1:0][`WORD_ADDR_WIDTH-1:0] core_req_addr_c;
    wire [NUM_REQS-1:0][WORD_SIZE-1:0]      core_req_byteen_c;
    wire [NUM_REQS-1:0][`WORD_WIDTH-1:0]    core_req_data_c;
    wire [NUM_REQS-1:0][CORE_TAG_X_WIDTH-1:0] core_req_tag_c;
    wire [NUM_REQS-1:0]                     core_req_ready_c;

    // Core response
    wire [NUM_REQS-1:0]                     core_rsp_valid_c;
    wire [NUM_REQS-1:0][`WORD_WIDTH-1:0]    core_rsp_data_c;
    wire [NUM_REQS-1:0][CORE_TAG_X_WIDTH-1:0] core_rsp_tag_c;
    wire [NUM_REQS-1:0]                     core_rsp_ready_c;

    // Memory request
    wire                            mem_req_valid_c;
    wire                            mem_req_rw_c;
    wire [`MEM_ADDR_WIDTH-1:0]      mem_req_addr_c;
    wire [NUM_PORTS-1:0]            mem_req_pmask_c;
    wire [NUM_PORTS-1:0][WORD_SIZE-1:0] mem_req_byteen_c;
    wire [NUM_PORTS-1:0][WORD_SEL_BITS-1:0] mem_req_wsel_c;
    wire [NUM_PORTS-1:0][`WORD_WIDTH-1:0] mem_req_data_c;
    wire [MEM_TAG_IN_WIDTH-1:0]     mem_req_tag_c;
    wire                            mem_req_ready_c;
    
    // Memory response
    wire                            mem_rsp_valid_c;
    wire [`CACHE_LINE_WIDTH-1:0]    mem_rsp_data_c;
    wire [MEM_TAG_IN_WIDTH-1:0]     mem_rsp_tag_c;
    wire                            mem_rsp_ready_c;

    if (NC_ENABLE || PASSTHRU) begin
        VX_nc_bypass #( 
            .NUM_PORTS         (NUM_PORTS),
            .NUM_REQS          (NUM_REQS),
            .NC_TAG_BIT        (NC_TAG_BIT),

            .NC_ENABLE         (NC_ENABLE),
            .PASSTHRU          (PASSTHRU),

            .CORE_ADDR_WIDTH   (`WORD_ADDR_WIDTH),
            .CORE_DATA_SIZE    (WORD_SIZE),    
            .CORE_TAG_IN_WIDTH (CORE_TAG_WIDTH),
                
            .MEM_ADDR_WIDTH    (`MEM_ADDR_WIDTH),
            .MEM_DATA_SIZE     (CACHE_LINE_SIZE),
            .MEM_TAG_IN_WIDTH  (MEM_TAG_IN_WIDTH),
            .MEM_TAG_OUT_WIDTH (MEM_TAG_WIDTH)
        ) nc_bypass (
            .clk                (clk),
            .reset              (reset),

            // Core request in
            .core_req_valid_in  (core_req_valid),
            .core_req_rw_in     (core_req_rw),
            .core_req_byteen_in (core_req_byteen),
            .core_req_addr_in   (core_req_addr),
            .core_req_data_in   (core_req_data),        
            .core_req_tag_in    (core_req_tag),
            .core_req_ready_in  (core_req_ready),

            // Core request out
            .core_req_valid_out (core_req_valid_c),
            .core_req_rw_out    (core_req_rw_c),
            .core_req_byteen_out(core_req_byteen_c),
            .core_req_addr_out  (core_req_addr_c),
            .core_req_data_out  (core_req_data_c),        
            .core_req_tag_out   (core_req_tag_c),
            .core_req_ready_out (core_req_ready_c),

            // Core response in
            .core_rsp_valid_in  (core_rsp_valid_c),
            .core_rsp_data_in   (core_rsp_data_c),
            .core_rsp_tag_in    (core_rsp_tag_c),
            .core_rsp_ready_in  (core_rsp_ready_c),

            // Core response out
            .core_rsp_valid_out (core_rsp_valid_sb),
            .core_rsp_data_out  (core_rsp_data_sb),
            .core_rsp_tag_out   (core_rsp_tag_sb),
            .core_rsp_ready_out (core_rsp_ready_sb),

            // Memory request in
            .mem_req_valid_in   (mem_req_valid_c),
            .mem_req_rw_in      (mem_req_rw_c),  
            .mem_req_addr_in    (mem_req_addr_c),
            .mem_req_pmask_in   (mem_req_pmask_c),
            .mem_req_byteen_in  (mem_req_byteen_c),
            .mem_req_wsel_in    (mem_req_wsel_c),
            .mem_req_data_in    (mem_req_data_c),
            .mem_req_tag_in     (mem_req_tag_c),
            .mem_req_ready_in   (mem_req_ready_c),

            // Memory request out
            .mem_req_valid_out  (mem_req_valid_sb),
            .mem_req_addr_out   (mem_req_addr_sb),
            .mem_req_rw_out     (mem_req_rw_p),
            .mem_req_pmask_out  (mem_req_pmask_p),
            .mem_req_byteen_out (mem_req_byteen_p),
            .mem_req_wsel_out   (mem_req_wsel_p),
            .mem_req_data_out   (mem_req_data_p),
            .mem_req_tag_out    (mem_req_tag_sb),
            .mem_req_ready_out  (mem_req_ready_sb),

            // Memory response in
            .mem_rsp_valid_in   (mem_rsp_if.valid),        
            .mem_rsp_data_in    (mem_rsp_if.data),
            .mem_rsp_tag_in     (mem_rsp_if.tag),
            .mem_rsp_ready_in   (mem_rsp_if.ready),

            // Memory response out
            .mem_rsp_valid_out  (mem_rsp_valid_c),        
            .mem_rsp_data_out   (mem_rsp_data_c),
            .mem_rsp_tag_out    (mem_rsp_tag_c),
            .mem_rsp_ready_out  (mem_rsp_ready_c)
        );
    end else begin        
        assign core_req_valid_c     = core_req_valid;
        assign core_req_rw_c        = core_req_rw;
        assign core_req_addr_c      = core_req_addr;
        assign core_req_byteen_c    = core_req_byteen;
        assign core_req_data_c      = core_req_data;
        assign core_req_tag_c       = core_req_tag;
        assign core_req_ready       = core_req_ready_c;

        assign core_rsp_valid_sb    = core_rsp_valid_c;
        assign core_rsp_data_sb     = core_rsp_data_c;
        assign core_rsp_tag_sb      = core_rsp_tag_c;
        assign core_rsp_ready_c     = core_rsp_ready_sb;

        assign mem_req_valid_sb     = mem_req_valid_c;
        assign mem_req_addr_sb      = mem_req_addr_c;
        assign mem_req_rw_p         = mem_req_rw_c;
        assign mem_req_pmask_p      = mem_req_pmask_c;
        assign mem_req_byteen_p     = mem_req_byteen_c;
        assign mem_req_wsel_p       = mem_req_wsel_c;
        assign mem_req_data_p       = mem_req_data_c;
        assign mem_req_tag_sb       = mem_req_tag_c;
        assign mem_req_ready_c      = mem_req_ready_sb;

        assign mem_rsp_valid_c      = mem_rsp_if.valid;
        assign mem_rsp_data_c       = mem_rsp_if.data;
        assign mem_rsp_tag_c        = mem_rsp_if.tag;
        assign mem_rsp_if.ready     = mem_rsp_ready_c;
    end 

    if (PASSTHRU) begin

        `UNUSED_VAR (core_req_valid_c)
        `UNUSED_VAR (core_req_rw_c)
        `UNUSED_VAR (core_req_addr_c)
        `UNUSED_VAR (core_req_byteen_c)
        `UNUSED_VAR (core_req_data_c)
        `UNUSED_VAR (core_req_tag_c)
        assign core_req_ready_c = 0;

        assign core_rsp_valid_c = '0;
        assign core_rsp_data_c  = 'x;
        assign core_rsp_tag_c   = 'x;
        `UNUSED_VAR (core_rsp_ready_c)

        assign mem_req_valid_c  = 0;
        assign mem_req_addr_c   = 'x;
        assign mem_req_rw_c     = 'x;
        assign mem_req_pmask_c  = 'x;
        assign mem_req_byteen_c = 'x;
        assign mem_req_wsel_c   = 'x;
        assign mem_req_data_c   = 'x;
        assign mem_req_tag_c    = 'x;
        `UNUSED_VAR (mem_req_ready_c)

        `UNUSED_VAR (mem_rsp_valid_c)
        `UNUSED_VAR (mem_rsp_data_c)
        `UNUSED_VAR (mem_rsp_tag_c)
        assign mem_rsp_ready_c = 0;

    `ifdef PERF_ENABLE
        assign perf_read_miss_per_bank  = '0;
        assign perf_write_miss_per_bank = '0;
        assign perf_mshr_stall_per_bank = '0;
    `endif

    end else begin

        wire [`CACHE_LINE_WIDTH-1:0] mem_rsp_data_qual;
        wire [MEM_TAG_IN_WIDTH-1:0] mem_rsp_tag_qual;

        wire mrsq_out_valid, mrsq_out_ready;

        `RESET_RELAY (mrsq_reset);
        
        VX_elastic_buffer #(
            .DATAW   (MEM_TAG_IN_WIDTH + `CACHE_LINE_WIDTH), 
            .SIZE    (MRSQ_SIZE),
            .OUT_REG (MRSQ_SIZE > 2)
        ) mem_rsp_queue (
            .clk        (clk),
            .reset      (mrsq_reset),
            .ready_in   (mem_rsp_ready_c),
            .valid_in   (mem_rsp_valid_c),
            .data_in    ({mem_rsp_tag_c,   mem_rsp_data_c}),                
            .data_out   ({mem_rsp_tag_qual, mem_rsp_data_qual}),
            .ready_out  (mrsq_out_ready),
            .valid_out  (mrsq_out_valid)
        );

        `UNUSED_VAR (mem_rsp_tag_c)

        ///////////////////////////////////////////////////////////////////////

        wire [`LINE_SEL_BITS-1:0]   flush_addr;
        wire                        flush_enable;

        `RESET_RELAY (flush_reset);

        VX_flush_ctrl #( 
            .CACHE_SIZE (CACHE_SIZE),
            .CACHE_LINE_SIZE (CACHE_LINE_SIZE),        
            .NUM_BANKS  (NUM_BANKS),
            .NUM_WAYS   (NUM_WAYS)
        ) flush_ctrl (
            .clk       (clk),
            .reset     (flush_reset),
            .addr_out  (flush_addr),
            .valid_out (flush_enable)
        );

        ///////////////////////////////////////////////////////////////////////
        
        wire [NUM_BANKS-1:0]                        per_bank_core_req_valid;
        wire [NUM_BANKS-1:0][NUM_PORTS-1:0]         per_bank_core_req_pmask;
        wire [NUM_BANKS-1:0][NUM_PORTS-1:0][WORD_SEL_BITS-1:0] per_bank_core_req_wsel;
        wire [NUM_BANKS-1:0][NUM_PORTS-1:0][WORD_SIZE-1:0] per_bank_core_req_byteen;
        wire [NUM_BANKS-1:0][NUM_PORTS-1:0][`WORD_WIDTH-1:0] per_bank_core_req_data;
        wire [NUM_BANKS-1:0][NUM_PORTS-1:0][`REQ_SEL_BITS-1:0] per_bank_core_req_idx;
        wire [NUM_BANKS-1:0][NUM_PORTS-1:0][CORE_TAG_X_WIDTH-1:0] per_bank_core_req_tag;
        wire [NUM_BANKS-1:0]                        per_bank_core_req_rw;  
        wire [NUM_BANKS-1:0][`LINE_ADDR_WIDTH-1:0]  per_bank_core_req_addr;    
        wire [NUM_BANKS-1:0]                        per_bank_core_req_ready;
        
        wire [NUM_BANKS-1:0]                        per_bank_core_rsp_valid;
        wire [NUM_BANKS-1:0][NUM_PORTS-1:0]         per_bank_core_rsp_pmask;
        wire [NUM_BANKS-1:0][NUM_PORTS-1:0][`WORD_WIDTH-1:0] per_bank_core_rsp_data;
        wire [NUM_BANKS-1:0][NUM_PORTS-1:0][`REQ_SEL_BITS-1:0] per_bank_core_rsp_idx;
        wire [NUM_BANKS-1:0][NUM_PORTS-1:0][CORE_TAG_X_WIDTH-1:0] per_bank_core_rsp_tag;    
        wire [NUM_BANKS-1:0]                        per_bank_core_rsp_ready;

        wire [NUM_BANKS-1:0]                        per_bank_mem_req_valid;    
        wire [NUM_BANKS-1:0]                        per_bank_mem_req_rw;
        wire [NUM_BANKS-1:0][NUM_PORTS-1:0]         per_bank_mem_req_pmask;  
        wire [NUM_BANKS-1:0][NUM_PORTS-1:0][WORD_SIZE-1:0] per_bank_mem_req_byteen;
        wire [NUM_BANKS-1:0][NUM_PORTS-1:0][WORD_SEL_BITS-1:0] per_bank_mem_req_wsel;
        wire [NUM_BANKS-1:0][`MEM_ADDR_WIDTH-1:0]   per_bank_mem_req_addr;
        wire [NUM_BANKS-1:0][MSHR_ADDR_WIDTH-1:0]   per_bank_mem_req_id;
        wire [NUM_BANKS-1:0][NUM_PORTS-1:0][`WORD_WIDTH-1:0] per_bank_mem_req_data;
        wire [NUM_BANKS-1:0]                        per_bank_mem_req_ready;

        wire [NUM_BANKS-1:0]                        per_bank_mem_rsp_ready;
        
        if (NUM_BANKS == 1) begin
            assign mrsq_out_ready = per_bank_mem_rsp_ready;
        end else begin
            assign mrsq_out_ready = per_bank_mem_rsp_ready[`MEM_TAG_TO_BANK_ID(mem_rsp_tag_qual)];
        end

        VX_core_req_bank_sel #(
            .LINE_SIZE  (CACHE_LINE_SIZE),
            .WORD_SIZE  (WORD_SIZE),
            .ADDR_WIDTH (`WORD_ADDR_WIDTH),
            .NUM_REQS   (NUM_REQS),
            .NUM_BANKS  (NUM_BANKS),
            .NUM_PORTS  (NUM_PORTS),        
            .TAG_WIDTH  (CORE_TAG_X_WIDTH)
        ) core_req_bank_sel (        
            .clk        (clk),
            .reset      (reset),
        `ifdef PERF_ENABLE        
            .bank_stalls(perf_cache_if.bank_stalls),
        `endif     
            .core_req_valid          (core_req_valid_c),
            .core_req_rw             (core_req_rw_c), 
            .core_req_addr           (core_req_addr_c),
            .core_req_byteen         (core_req_byteen_c),
            .core_req_data           (core_req_data_c),
            .core_req_tag            (core_req_tag_c),
            .core_req_ready          (core_req_ready_c),
            .per_bank_core_req_valid (per_bank_core_req_valid),
            .per_bank_core_req_pmask (per_bank_core_req_pmask),
            .per_bank_core_req_rw    (per_bank_core_req_rw),
            .per_bank_core_req_addr  (per_bank_core_req_addr),
            .per_bank_core_req_wsel  (per_bank_core_req_wsel),
            .per_bank_core_req_byteen(per_bank_core_req_byteen),
            .per_bank_core_req_data  (per_bank_core_req_data),
            .per_bank_core_req_tag   (per_bank_core_req_tag),
            .per_bank_core_req_idx   (per_bank_core_req_idx),
            .per_bank_core_req_ready (per_bank_core_req_ready)
        );

        ///////////////////////////////////////////////////////////////////////
        
        for (genvar i = 0; i < NUM_BANKS; i++) begin
            
            wire                        curr_bank_core_req_valid;
            wire [NUM_PORTS-1:0]        curr_bank_core_req_pmask;
            wire [NUM_PORTS-1:0][WORD_SEL_BITS-1:0] curr_bank_core_req_wsel;
            wire [NUM_PORTS-1:0][WORD_SIZE-1:0] curr_bank_core_req_byteen;
            wire [NUM_PORTS-1:0][`WORD_WIDTH-1:0] curr_bank_core_req_data;
            wire [NUM_PORTS-1:0][`REQ_SEL_BITS-1:0] curr_bank_core_req_idx;
            wire [NUM_PORTS-1:0][CORE_TAG_X_WIDTH-1:0] curr_bank_core_req_tag;
            wire                        curr_bank_core_req_rw;  
            wire [`LINE_ADDR_WIDTH-1:0] curr_bank_core_req_addr;        
            wire                        curr_bank_core_req_ready;

            wire                        curr_bank_core_rsp_valid;
            wire [NUM_PORTS-1:0]        curr_bank_core_rsp_pmask;        
            wire [NUM_PORTS-1:0][`WORD_WIDTH-1:0] curr_bank_core_rsp_data;
            wire [NUM_PORTS-1:0][`REQ_SEL_BITS-1:0] curr_bank_core_rsp_idx;
            wire [NUM_PORTS-1:0][CORE_TAG_X_WIDTH-1:0] curr_bank_core_rsp_tag;
            wire                        curr_bank_core_rsp_ready;

            wire                        curr_bank_mem_req_valid;
            wire                        curr_bank_mem_req_rw;
            wire [NUM_PORTS-1:0]        curr_bank_mem_req_pmask;
            wire [NUM_PORTS-1:0][WORD_SIZE-1:0] curr_bank_mem_req_byteen;
            wire [NUM_PORTS-1:0][WORD_SEL_BITS-1:0] curr_bank_mem_req_wsel;
            wire [`LINE_ADDR_WIDTH-1:0] curr_bank_mem_req_addr;
            wire [MSHR_ADDR_WIDTH-1:0]  curr_bank_mem_req_id;
            wire [NUM_PORTS-1:0][`WORD_WIDTH-1:0] curr_bank_mem_req_data;
            wire                        curr_bank_mem_req_ready;

            wire                        curr_bank_mem_rsp_valid;
            wire [MSHR_ADDR_WIDTH-1:0]  curr_bank_mem_rsp_id;
            wire [`CACHE_LINE_WIDTH-1:0] curr_bank_mem_rsp_data;
            wire                        curr_bank_mem_rsp_ready;

            // Core Req
            assign curr_bank_core_req_valid   = per_bank_core_req_valid[i];
            assign curr_bank_core_req_pmask   = per_bank_core_req_pmask[i];
            assign curr_bank_core_req_addr    = per_bank_core_req_addr[i];
            assign curr_bank_core_req_rw      = per_bank_core_req_rw[i];
            assign curr_bank_core_req_wsel    = per_bank_core_req_wsel[i];
            assign curr_bank_core_req_byteen  = per_bank_core_req_byteen[i];
            assign curr_bank_core_req_data    = per_bank_core_req_data[i];
            assign curr_bank_core_req_tag     = per_bank_core_req_tag[i];
            assign curr_bank_core_req_idx     = per_bank_core_req_idx[i];
            assign per_bank_core_req_ready[i] = curr_bank_core_req_ready;

            // Core WB
            assign curr_bank_core_rsp_ready   = per_bank_core_rsp_ready[i];
            assign per_bank_core_rsp_valid[i] = curr_bank_core_rsp_valid;
            assign per_bank_core_rsp_pmask[i] = curr_bank_core_rsp_pmask;
            assign per_bank_core_rsp_idx  [i] = curr_bank_core_rsp_idx;
            assign per_bank_core_rsp_tag  [i] = curr_bank_core_rsp_tag;
            assign per_bank_core_rsp_data [i] = curr_bank_core_rsp_data;

            // Memory request            
            assign per_bank_mem_req_valid[i]  = curr_bank_mem_req_valid;          
            assign per_bank_mem_req_rw[i]     = curr_bank_mem_req_rw;
            assign per_bank_mem_req_pmask[i]  = curr_bank_mem_req_pmask;
            assign per_bank_mem_req_byteen[i] = curr_bank_mem_req_byteen;
            assign per_bank_mem_req_wsel[i]   = curr_bank_mem_req_wsel;
            if (NUM_BANKS == 1) begin  
                assign per_bank_mem_req_addr[i] = curr_bank_mem_req_addr;
            end else begin
                assign per_bank_mem_req_addr[i] = `LINE_TO_MEM_ADDR(curr_bank_mem_req_addr, i); 
            end
            assign per_bank_mem_req_id[i]   = curr_bank_mem_req_id;
            assign per_bank_mem_req_data[i] = curr_bank_mem_req_data;
            assign curr_bank_mem_req_ready  = per_bank_mem_req_ready[i];

            // Memory response
            if (NUM_BANKS == 1) begin
                assign curr_bank_mem_rsp_valid = mrsq_out_valid;        
            end else begin
                assign curr_bank_mem_rsp_valid = mrsq_out_valid && (`MEM_TAG_TO_BANK_ID(mem_rsp_tag_qual) == i);
            end
            assign curr_bank_mem_rsp_id      = `MEM_TAG_TO_REQ_ID(mem_rsp_tag_qual);
            assign curr_bank_mem_rsp_data    = mem_rsp_data_qual;
            assign per_bank_mem_rsp_ready[i] = curr_bank_mem_rsp_ready;

            `RESET_RELAY (bank_reset);
            
            VX_bank #(                
                .BANK_ID            (i),
                .CACHE_ID           (CACHE_ID),
                .CACHE_SIZE         (CACHE_SIZE),
                .CACHE_LINE_SIZE    (CACHE_LINE_SIZE),
                .NUM_BANKS          (NUM_BANKS),
                .NUM_WAYS           (NUM_WAYS),
                .NUM_PORTS          (NUM_PORTS),
                .WORD_SIZE          (WORD_SIZE),
                .NUM_REQS           (NUM_REQS),
                .CREQ_SIZE          (CREQ_SIZE),
                .CRSQ_SIZE          (CRSQ_SIZE),
                .MSHR_SIZE          (MSHR_SIZE),
                .MREQ_SIZE          (MREQ_SIZE),
                .WRITE_ENABLE       (WRITE_ENABLE),
                .REQ_DBG_IDW        (REQ_DBG_IDW),
                .CORE_TAG_WIDTH     (CORE_TAG_X_WIDTH)
            ) bank (
                `SCOPE_BIND_VX_cache_bank(i)
                
                .clk                (clk),
                .reset              (bank_reset),

            `ifdef PERF_ENABLE
                .perf_read_misses   (perf_read_miss_per_bank[i]),
                .perf_write_misses  (perf_write_miss_per_bank[i]),
                .perf_mshr_stalls   (perf_mshr_stall_per_bank[i]),
            `endif
                        
                // Core request
                .core_req_valid     (curr_bank_core_req_valid),
                .core_req_pmask     (curr_bank_core_req_pmask),
                .core_req_rw        (curr_bank_core_req_rw),
                .core_req_byteen    (curr_bank_core_req_byteen),              
                .core_req_addr      (curr_bank_core_req_addr),
                .core_req_wsel      (curr_bank_core_req_wsel),
                .core_req_data      (curr_bank_core_req_data),
                .core_req_tag       (curr_bank_core_req_tag),
                .core_req_idx       (curr_bank_core_req_idx),
                .core_req_ready     (curr_bank_core_req_ready),

                // Core response                
                .core_rsp_valid     (curr_bank_core_rsp_valid),
                .core_rsp_pmask     (curr_bank_core_rsp_pmask),
                .core_rsp_idx       (curr_bank_core_rsp_idx),
                .core_rsp_data      (curr_bank_core_rsp_data),
                .core_rsp_tag       (curr_bank_core_rsp_tag),
                .core_rsp_ready     (curr_bank_core_rsp_ready),

                // Memory request
                .mem_req_valid      (curr_bank_mem_req_valid),
                .mem_req_rw         (curr_bank_mem_req_rw),
                .mem_req_pmask      (curr_bank_mem_req_pmask),
                .mem_req_byteen     (curr_bank_mem_req_byteen),
                .mem_req_wsel       (curr_bank_mem_req_wsel),
                .mem_req_addr       (curr_bank_mem_req_addr),
                .mem_req_id         (curr_bank_mem_req_id),
                .mem_req_data       (curr_bank_mem_req_data),   
                .mem_req_ready      (curr_bank_mem_req_ready),

                // Memory response
                .mem_rsp_valid      (curr_bank_mem_rsp_valid),    
                .mem_rsp_id         (curr_bank_mem_rsp_id),            
                .mem_rsp_data       (curr_bank_mem_rsp_data),
                .mem_rsp_ready      (curr_bank_mem_rsp_ready),

                // flush    
                .flush_enable       (flush_enable),
                .flush_addr         (flush_addr)
            );
        end   

        VX_core_rsp_merge #(
            .NUM_REQS  (NUM_REQS),
            .NUM_BANKS (NUM_BANKS),
            .NUM_PORTS (NUM_PORTS),
            .WORD_SIZE (WORD_SIZE),
            .TAG_WIDTH (CORE_TAG_X_WIDTH),
            .OUT_REG   (NUM_BANKS >= 2)
        ) core_rsp_merge (
            .clk                     (clk),
            .reset                   (reset),                    
            .per_bank_core_rsp_valid (per_bank_core_rsp_valid),   
            .per_bank_core_rsp_pmask (per_bank_core_rsp_pmask),   
            .per_bank_core_rsp_data  (per_bank_core_rsp_data),
            .per_bank_core_rsp_tag   (per_bank_core_rsp_tag),
            .per_bank_core_rsp_idx   (per_bank_core_rsp_idx),   
            .per_bank_core_rsp_ready (per_bank_core_rsp_ready),
            .core_rsp_valid          (core_rsp_valid_c),
            .core_rsp_tag            (core_rsp_tag_c),
            .core_rsp_data           (core_rsp_data_c),  
            .core_rsp_ready          (core_rsp_ready_c)
        ); 

        wire [NUM_BANKS-1:0][(`MEM_ADDR_WIDTH + MSHR_ADDR_WIDTH + 1 + NUM_PORTS * (1 + WORD_SIZE + WORD_SEL_BITS + `WORD_WIDTH))-1:0] data_in;
        for (genvar i = 0; i < NUM_BANKS; ++i) begin
            assign data_in[i] = {per_bank_mem_req_addr[i], per_bank_mem_req_id[i], per_bank_mem_req_rw[i], per_bank_mem_req_pmask[i], per_bank_mem_req_byteen[i], per_bank_mem_req_wsel[i], per_bank_mem_req_data[i]};
        end

        wire [MSHR_ADDR_WIDTH-1:0] mem_req_id;

        `RESET_RELAY (mreq_reset);

        VX_stream_mux #(
            .NUM_REQS (NUM_BANKS),
            .DATAW    (`MEM_ADDR_WIDTH + MSHR_ADDR_WIDTH + 1 + NUM_PORTS * (1 + WORD_SIZE + WORD_SEL_BITS + `WORD_WIDTH)),
            .BUFFERED (NUM_BANKS >= 2),
            .ARBITER  ("R")
        ) mem_req_mux (
            .clk       (clk),
            .reset     (mreq_reset),
            `UNUSED_PIN (sel_in),
            .valid_in  (per_bank_mem_req_valid),
            .data_in   (data_in),
            .ready_in  (per_bank_mem_req_ready),   
            .valid_out (mem_req_valid_c),   
            .data_out  ({mem_req_addr_c, mem_req_id, mem_req_rw_c, mem_req_pmask_c, mem_req_byteen_c, mem_req_wsel_c, mem_req_data_c}),
            .ready_out (mem_req_ready_c)
        );

        if (NUM_BANKS == 1) begin
            assign mem_req_tag_c = MEM_TAG_IN_WIDTH'(mem_req_id);
        end else begin
            assign mem_req_tag_c = MEM_TAG_IN_WIDTH'({`MEM_ADDR_TO_BANK_ID(mem_req_addr_c), mem_req_id});
        end
    end

`ifdef PERF_ENABLE
    // per cycle: core_reads, core_writes
    wire [$clog2(NUM_REQS+1)-1:0] perf_core_reads_per_cycle;
    wire [$clog2(NUM_REQS+1)-1:0] perf_core_writes_per_cycle;
    wire [$clog2(NUM_REQS+1)-1:0] perf_crsp_stall_per_cycle;
    
    wire [NUM_REQS-1:0] perf_core_reads_per_req  = core_req_valid_c & core_req_ready_c & ~core_req_rw;
    wire [NUM_REQS-1:0] perf_core_writes_per_req = core_req_valid_c & core_req_ready_c & core_req_rw;
        
    // per cycle: read misses, write misses, msrq stalls, pipeline stalls
    wire [$clog2(NUM_BANKS+1)-1:0] perf_read_miss_per_cycle;
    wire [$clog2(NUM_BANKS+1)-1:0] perf_write_miss_per_cycle;
    wire [$clog2(NUM_BANKS+1)-1:0] perf_mshr_stall_per_cycle;
    wire [$clog2(NUM_BANKS+1)-1:0] perf_crsp_stall_per_cycle;
    
    `POP_COUNT(perf_core_reads_per_cycle,  perf_core_reads_per_req);
    `POP_COUNT(perf_core_writes_per_cycle, perf_core_writes_per_req);
    `POP_COUNT(perf_read_miss_per_cycle,   perf_read_miss_per_bank);
    `POP_COUNT(perf_write_miss_per_cycle,  perf_write_miss_per_bank);
    `POP_COUNT(perf_mshr_stall_per_cycle,  perf_mshr_stall_per_bank);
    
<<<<<<< HEAD
    wire [NUM_REQS-1:0] perf_crsp_stall_per_mask = core_rsp_valid_c & ~core_rsp_ready_c;
    `POP_COUNT(perf_crsp_stall_per_cycle, perf_crsp_stall_per_mask);

    wire perf_mem_stall_per_cycle = mem_req_valid_c & ~mem_req_ready_c;
=======
    wire [NUM_REQS-1:0] perf_crsp_stall_per_req;
    for (genvar i = 0; i < NUM_REQS; ++i) begin
        assign perf_crsp_stall_per_req[i] = core_rsp_if[i].valid & ~core_rsp_if[i].ready;
    end

    `POP_COUNT(perf_crsp_stall_per_cycle, perf_crsp_stall_per_req);

    wire perf_mem_stall_per_cycle = mem_req_if.valid & ~mem_req_if.ready;
>>>>>>> 19ed8d20

    reg [`PERF_CTR_BITS-1:0] perf_core_reads;
    reg [`PERF_CTR_BITS-1:0] perf_core_writes;
    reg [`PERF_CTR_BITS-1:0] perf_read_misses;
    reg [`PERF_CTR_BITS-1:0] perf_write_misses;
    reg [`PERF_CTR_BITS-1:0] perf_mshr_stalls;
    reg [`PERF_CTR_BITS-1:0] perf_mem_stalls;
    reg [`PERF_CTR_BITS-1:0] perf_crsp_stalls;

    always @(posedge clk) begin
        if (reset) begin
            perf_core_reads   <= 0;
            perf_core_writes  <= 0;
            perf_read_misses  <= 0;
            perf_write_misses <= 0;
            perf_mshr_stalls  <= 0;
            perf_mem_stalls   <= 0;
            perf_crsp_stalls  <= 0;
        end else begin
            perf_core_reads   <= perf_core_reads   + `PERF_CTR_BITS'(perf_core_reads_per_cycle);
            perf_core_writes  <= perf_core_writes  + `PERF_CTR_BITS'(perf_core_writes_per_cycle);
            perf_read_misses  <= perf_read_misses  + `PERF_CTR_BITS'(perf_read_miss_per_cycle);
            perf_write_misses <= perf_write_misses + `PERF_CTR_BITS'(perf_write_miss_per_cycle);
            perf_mshr_stalls  <= perf_mshr_stalls  + `PERF_CTR_BITS'(perf_mshr_stall_per_cycle);
            perf_mem_stalls   <= perf_mem_stalls   + `PERF_CTR_BITS'(perf_mem_stall_per_cycle);
            perf_crsp_stalls  <= perf_crsp_stalls  + `PERF_CTR_BITS'(perf_crsp_stall_per_cycle);
        end
    end

    assign perf_cache_if.reads        = perf_core_reads;
    assign perf_cache_if.writes       = perf_core_writes;
    assign perf_cache_if.read_misses  = perf_read_misses;
    assign perf_cache_if.write_misses = perf_write_misses;
    assign perf_cache_if.mshr_stalls  = perf_mshr_stalls;
    assign perf_cache_if.mem_stalls   = perf_mem_stalls;
    assign perf_cache_if.crsp_stalls  = perf_crsp_stalls;
`endif

`ifdef DBG_TRACE_CACHE_BANK

    for (genvar i = 0; i < NUM_REQS; ++i) begin
        wire [`DBG_CACHE_REQ_IDW-1:0] core_req_id;
        wire [`DBG_CACHE_REQ_IDW-1:0] core_rsp_id;

        wire core_req_fire = core_req_if[i].valid & core_req_if[i].ready;
        wire core_rsp_fire = core_rsp_if[i].valid & core_rsp_if[i].ready;

        `ASSIGN_REQ_DBG_ID (core_req_id, core_req_if[i].tag)
        `ASSIGN_REQ_DBG_ID (core_rsp_id, core_rsp_if[i].tag)
        
        always @(posedge clk) begin
            if (core_req_fire) begin
                if (core_req_if[i].rw)
                    dpi_trace(1, "%d: %s core-wr-req: tid=%0d, addr=0x%0h, tag=0x%0h, byteen=%b, data=0x%0h (#%0d)\n", $time, CACHE_ID, i, `TO_FULL_ADDR(core_req_if[i].addr), core_req_if[i].tag, core_req_if[i].byteen, core_req_if[i].data, core_req_id);
                else
                    dpi_trace(1, "%d: %s core-rd-req: tid=%0d, addr=0x%0h, tag=0x%0h (#%0d)\n", $time, CACHE_ID, i, `TO_FULL_ADDR(core_req_if[i].addr), core_req_if[i].tag, core_req_id);
            end
            if (core_rsp_fire) begin
                dpi_trace(1, "%d: %s core-rd-rsp: tid=%0d, tag=0x%0h, data=0x%0h (#%0d)\n", $time, CACHE_ID, i, core_rsp_if[i].tag, core_rsp_if[i].data, core_rsp_id);
            end        
        end
    end   

    wire mem_req_fire = mem_req_if.valid & mem_req_if.ready;
    wire mem_rsp_fire = mem_rsp_if.valid & mem_rsp_if.ready;

    always @(posedge clk) begin
        if (mem_req_fire) begin
            if (mem_req_if.rw)
                dpi_trace(1, "%d: %s mem-wr-req: addr=0x%0h, tag=0x%0h, byteen=%b, data=0x%0h\n", $time, CACHE_ID, `TO_FULL_ADDR(mem_req_if.addr), mem_req_if.tag, mem_req_if.byteen, mem_req_if.data);
            else
                dpi_trace(1, "%d: %s mem-rd-req: addr=0x%0h, tag=0x%0h\n", $time, CACHE_ID, `TO_FULL_ADDR(mem_req_if.addr), mem_req_if.tag);
        end
        if (mem_rsp_fire) begin
            dpi_trace(1, "%d: %s mem-rd-rsp: tag=0x%0h, data=0x%0h\n", $time, CACHE_ID, mem_rsp_if.tag, mem_rsp_if.data);
        end
    end    
`endif

endmodule<|MERGE_RESOLUTION|>--- conflicted
+++ resolved
@@ -733,12 +733,6 @@
     `POP_COUNT(perf_write_miss_per_cycle,  perf_write_miss_per_bank);
     `POP_COUNT(perf_mshr_stall_per_cycle,  perf_mshr_stall_per_bank);
     
-<<<<<<< HEAD
-    wire [NUM_REQS-1:0] perf_crsp_stall_per_mask = core_rsp_valid_c & ~core_rsp_ready_c;
-    `POP_COUNT(perf_crsp_stall_per_cycle, perf_crsp_stall_per_mask);
-
-    wire perf_mem_stall_per_cycle = mem_req_valid_c & ~mem_req_ready_c;
-=======
     wire [NUM_REQS-1:0] perf_crsp_stall_per_req;
     for (genvar i = 0; i < NUM_REQS; ++i) begin
         assign perf_crsp_stall_per_req[i] = core_rsp_if[i].valid & ~core_rsp_if[i].ready;
@@ -747,7 +741,6 @@
     `POP_COUNT(perf_crsp_stall_per_cycle, perf_crsp_stall_per_req);
 
     wire perf_mem_stall_per_cycle = mem_req_if.valid & ~mem_req_if.ready;
->>>>>>> 19ed8d20
 
     reg [`PERF_CTR_BITS-1:0] perf_core_reads;
     reg [`PERF_CTR_BITS-1:0] perf_core_writes;
