`include "VX_cache_define.vh"

module VX_cache_cluster #(
    parameter string INSTANCE_ID    = "",

    parameter NUM_UNITS             = 1,
    parameter NUM_INPUTS            = 1,
    parameter TAG_SEL_IDX           = 0,

    // Number of Word requests per cycle
    parameter NUM_REQS              = 4,

    // Size of cache in bytes
    parameter CACHE_SIZE            = 16384, 
    // Size of line inside a bank in bytes
    parameter LINE_SIZE             = 64, 
    // Number of banks
    parameter NUM_BANKS             = 1,
    // Number of ports per banks
    parameter NUM_PORTS             = 1,
    // Number of associative ways
    parameter NUM_WAYS              = 1,
    // Size of a word in bytes
    parameter WORD_SIZE             = 4, 

    // Core Request Queue Size
    parameter CREQ_SIZE             = 0,
    // Core Response Queue Size
    parameter CRSQ_SIZE             = 2,
    // Miss Reserv Queue Knob
    parameter MSHR_SIZE             = 8, 
    // Memory Response Queue Size
    parameter MRSQ_SIZE             = 0,
    // Memory Request Queue Size
    parameter MREQ_SIZE             = 4,

    // Enable cache writeable
    parameter WRITE_ENABLE          = 1,

    // Request debug identifier
    parameter UUID_WIDTH            = 0,

    // core request tag size
    parameter TAG_WIDTH             = UUID_WIDTH + 1,

    // enable bypass for non-cacheable addresses
    parameter NC_TAG_BIT            = 0,
    parameter NC_ENABLE             = 0
 ) (    
    input wire clk,
    input wire reset,

    // PERF
`ifdef PERF_ENABLE
    VX_perf_cache_if.master perf_cache_if,
`endif

    // Core request
    VX_cache_req_if.slave   core_req_if [NUM_INPUTS],

    // Core response
    VX_cache_rsp_if.master  core_rsp_if [NUM_INPUTS],

    // Memory request
    VX_mem_req_if.master    mem_req_if,
    
    // Memory response
    VX_mem_rsp_if.slave     mem_rsp_if
);

    `STATIC_ASSERT(NUM_INPUTS >= `UP(NUM_UNITS), ("invalid parameter"))

    localparam PASSTHRU = (NUM_UNITS == 0);
    localparam ARB_TAG_WIDTH = TAG_WIDTH + `ARB_SEL_BITS(NUM_INPUTS, `UP(NUM_UNITS));    
    localparam MEM_TAG_WIDTH = PASSTHRU ? (NC_ENABLE ? `CACHE_NC_BYPASS_TAG_WIDTH(NUM_REQS, LINE_SIZE, WORD_SIZE, ARB_TAG_WIDTH) : 
                                                       `CACHE_BYPASS_TAG_WIDTH(NUM_REQS, LINE_SIZE, WORD_SIZE, ARB_TAG_WIDTH)) : 
                                          (NC_ENABLE ? `CACHE_NC_MEM_TAG_WIDTH(MSHR_SIZE, NUM_BANKS, NUM_REQS, LINE_SIZE, WORD_SIZE, ARB_TAG_WIDTH) :
                                                       `CACHE_MEM_TAG_WIDTH(MSHR_SIZE, NUM_BANKS));

`ifdef PERF_ENABLE
    VX_perf_cache_if perf_cache_unit_if[`UP(NUM_UNITS)]();
    `PERF_CACHE_ADD (perf_cache_if, perf_cache_unit_if, `UP(NUM_UNITS));
`endif

    VX_mem_req_if #(
        .DATA_WIDTH (`LINE_WIDTH),
        .TAG_WIDTH  (MEM_TAG_WIDTH)
    ) cache_mem_req_if[`UP(NUM_UNITS)]();
    
    VX_mem_rsp_if #(
        .DATA_WIDTH (`LINE_WIDTH),
        .TAG_WIDTH  (MEM_TAG_WIDTH)
    ) cache_mem_rsp_if[`UP(NUM_UNITS)]();

    VX_cache_req_if #(
        .NUM_REQS  (NUM_REQS), 
        .WORD_SIZE (WORD_SIZE),
        .TAG_WIDTH (ARB_TAG_WIDTH)
    ) arb_core_req_if[`UP(NUM_UNITS)]();

    VX_cache_rsp_if #(
        .NUM_REQS  (NUM_REQS), 
        .WORD_SIZE (WORD_SIZE), 
        .TAG_WIDTH (ARB_TAG_WIDTH)
    ) arb_core_rsp_if[`UP(NUM_UNITS)]();

    VX_cache_arb #(
        .NUM_INPUTS   (NUM_INPUTS),
        .NUM_OUTPUTS  (`UP(NUM_UNITS)),
        .NUM_LANES    (NUM_REQS),
        .DATA_SIZE    (WORD_SIZE),
        .TAG_WIDTH    (TAG_WIDTH),
        .TAG_SEL_IDX  (TAG_SEL_IDX),
<<<<<<< HEAD
        .ARBITER      ((NUM_INPUTS >= 8) ? "C" : "R"),
=======
        .ARBITER      ("R"),
>>>>>>> 27add422
        .BUFFERED_REQ ((NUM_INPUTS != `UP(NUM_UNITS)) ? 2 : 0),
        .BUFFERED_RSP ((NUM_INPUTS != `UP(NUM_UNITS)) ? 2 : 0)
    ) cache_arb (
        .clk        (clk),
        .reset      (reset),
        .req_in_if  (core_req_if),
        .rsp_in_if  (core_rsp_if),
        .req_out_if (arb_core_req_if),
        .rsp_out_if (arb_core_rsp_if)
    );

    for (genvar i = 0; i < `UP(NUM_UNITS); ++i) begin

        VX_mem_req_if #(
            .DATA_WIDTH (`WORD_WIDTH),
            .TAG_WIDTH  (ARB_TAG_WIDTH)
        ) arb_core_req_m_if[NUM_REQS]();

        VX_mem_rsp_if #(
            .DATA_WIDTH (`WORD_WIDTH), 
            .TAG_WIDTH (ARB_TAG_WIDTH)
        ) arb_core_rsp_m_if[NUM_REQS]();

        for (genvar j = 0; j < NUM_REQS; ++j) begin
            `CACHE_REQ_TO_MEM(arb_core_req_m_if, arb_core_req_if[i], j);
        end

        for (genvar j = 0; j < NUM_REQS; ++j) begin
            `CACHE_RSP_FROM_MEM(arb_core_rsp_if[i], arb_core_rsp_m_if, j);
        end

        `RESET_RELAY (cache_reset, reset);

        VX_cache_wrap #(
            .INSTANCE_ID  ($sformatf("%s%0d", INSTANCE_ID, i)),
            .CACHE_SIZE   (CACHE_SIZE),
            .LINE_SIZE    (LINE_SIZE),
            .NUM_BANKS    (NUM_BANKS),
            .NUM_WAYS     (NUM_WAYS),
            .NUM_PORTS    (NUM_PORTS),
            .WORD_SIZE    (WORD_SIZE),
            .NUM_REQS     (NUM_REQS),
            .CREQ_SIZE    (CREQ_SIZE),
            .CRSQ_SIZE    (CRSQ_SIZE),
            .MSHR_SIZE    (MSHR_SIZE),
            .MRSQ_SIZE    (MRSQ_SIZE),
            .MREQ_SIZE    (MREQ_SIZE),
            .WRITE_ENABLE (WRITE_ENABLE),
            .UUID_WIDTH   (UUID_WIDTH),
            .TAG_WIDTH    (ARB_TAG_WIDTH),
            .CORE_OUT_REG (3),
            .MEM_OUT_REG  (2),
            .NC_ENABLE    (NC_ENABLE),
            .PASSTHRU     (PASSTHRU)
        ) cache_wrap (
        `ifdef PERF_ENABLE
            .perf_cache_if (perf_cache_unit_if[i]),
        `endif
            
            .clk         (clk),
            .reset       (cache_reset),

            .core_req_if (arb_core_req_m_if),
            .core_rsp_if (arb_core_rsp_m_if),
            .mem_req_if  (cache_mem_req_if[i]),
            .mem_rsp_if  (cache_mem_rsp_if[i])
        );
    end

    VX_mem_arb #(
        .NUM_REQS     (`UP(NUM_UNITS)),
        .DATA_WIDTH   (`LINE_WIDTH),
        .TAG_WIDTH    (MEM_TAG_WIDTH),
        .TAG_SEL_IDX  (1), // Skip 0 for NC flag
<<<<<<< HEAD
        .ARBITER      ((`UP(NUM_UNITS) >= 8) ? "C" : "R"),
=======
        .ARBITER      ("R"),
>>>>>>> 27add422
        .BUFFERED_REQ ((`UP(NUM_UNITS) > 1) ? 2 : 0),
        .BUFFERED_RSP ((`UP(NUM_UNITS) > 1) ? 2 : 0)
    ) mem_arb (
        .clk        (clk),
        .reset      (reset),
        .req_in_if  (cache_mem_req_if),        
        .rsp_in_if  (cache_mem_rsp_if),
        .req_out_if (mem_req_if),
        .rsp_out_if (mem_rsp_if)
    );

endmodule<|MERGE_RESOLUTION|>--- conflicted
+++ resolved
@@ -111,11 +111,7 @@
         .DATA_SIZE    (WORD_SIZE),
         .TAG_WIDTH    (TAG_WIDTH),
         .TAG_SEL_IDX  (TAG_SEL_IDX),
-<<<<<<< HEAD
-        .ARBITER      ((NUM_INPUTS >= 8) ? "C" : "R"),
-=======
         .ARBITER      ("R"),
->>>>>>> 27add422
         .BUFFERED_REQ ((NUM_INPUTS != `UP(NUM_UNITS)) ? 2 : 0),
         .BUFFERED_RSP ((NUM_INPUTS != `UP(NUM_UNITS)) ? 2 : 0)
     ) cache_arb (
@@ -190,11 +186,7 @@
         .DATA_WIDTH   (`LINE_WIDTH),
         .TAG_WIDTH    (MEM_TAG_WIDTH),
         .TAG_SEL_IDX  (1), // Skip 0 for NC flag
-<<<<<<< HEAD
-        .ARBITER      ((`UP(NUM_UNITS) >= 8) ? "C" : "R"),
-=======
         .ARBITER      ("R"),
->>>>>>> 27add422
         .BUFFERED_REQ ((`UP(NUM_UNITS) > 1) ? 2 : 0),
         .BUFFERED_RSP ((`UP(NUM_UNITS) > 1) ? 2 : 0)
     ) mem_arb (
