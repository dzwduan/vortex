--- conflicted
+++ resolved
@@ -397,15 +397,9 @@
 
     VX_stream_arb #(
         .NUM_INPUTS (NUM_FPC),
-<<<<<<< HEAD
-        .DATAW      (RSP_ARB_DATAW),
-        .BUFFERED   (1),
-        .ARBITER  ("R")
-=======
-        .DATAW      (RSP_MUX_DATAW),        
+        .DATAW      (RSP_ARB_DATAW),        
         .ARBITER    ("R"),
         .BUFFERED   (1)
->>>>>>> 47c875ba
     ) rsp_arb (
         .clk       (clk),
         .reset     (reset),
