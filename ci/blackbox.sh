--- conflicted
+++ resolved
@@ -40,21 +40,6 @@
     fi
 }
 
-<<<<<<< HEAD
-    exit $status
-fi
-
-CONFIGS="-DNUM_CLUSTERS=$CLUSTERS -DNUM_CORES=$CORES -DNUM_WARPS=$WARPS -DNUM_THREADS=$THREADS $L2 $L3 $PERF_FLAG $CONFIGS"
-echo "CONFIGS=$CONFIGS"
-
-if [ $REBUILD -ne 0 ]
-then
-    BLACKBOX_CACHE=blackbox.$DRIVER.cache
-    if [ -f "$BLACKBOX_CACHE" ]
-    then
-        LAST_CONFIGS=`cat $BLACKBOX_CACHE`
-    fi
-=======
 DEFAULTS() {
     DRIVER=simx
     APP=sgemm
@@ -68,7 +53,6 @@
     TEMPBUILD=0
     LOGFILE=run.log
 }
->>>>>>> ee690248
 
 parse_args() {
     DEFAULTS
