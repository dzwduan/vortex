#include <iostream>
#include <vector>
#include <unistd.h>
#include <string.h>
#include <chrono>
#include <assert.h>
#include <vortex.h>
#include "common.h"
#include "utils.h"

#define RT_CHECK(_expr)                                         \
   do {                                                         \
     int _ret = _expr;                                          \
     if (0 == _ret)                                             \
       break;                                                   \
     printf("Error: '%s' returned %d!\n", #_expr, (int)_ret);   \
	 cleanup();			                                              \
     exit(-1);                                                  \
   } while (false)

///////////////////////////////////////////////////////////////////////////////

const char* kernel_file = "kernel.bin";
const char* input_file  = "palette64.tga";
const char* output_file = "output.tga";
int wrap    = 0;
int filter  = 0;
float scale = 1.0f;
int format  = 0;
ePixelFormat eformat = FORMAT_A8R8G8B8;

vx_device_h device = nullptr;
vx_buffer_h buffer = nullptr;

static void show_usage() {
   std::cout << "Vortex Texture Test." << std::endl;
   std::cout << "Usage: [-k: kernel] [-i image] [-o image] [-s scale] [-w wrap] [-f format] [-g filter] [-h: help]" << std::endl;
}

static void parse_args(int argc, char **argv) {
  int c;
  while ((c = getopt(argc, argv, "i:o:k:w:f:g:h?")) != -1) {
    switch (c) {
    case 'i':
       input_file = optarg;
      break;
    case 'o':
       output_file = optarg;
      break;
    case 's':
      scale = std::stof(optarg, NULL);
      break;
    case 'w':
      wrap = std::atoi(optarg);
      break;
    case 'f': {
      format  = std::atoi(optarg);
      switch (format) {
      case 0: eformat = FORMAT_A8R8G8B8; break;
      case 1: eformat = FORMAT_R5G6B5; break;
      case 2: eformat = FORMAT_R4G4B4A4; break;
      case 3: eformat = FORMAT_L8; break;
      case 4: eformat = FORMAT_A8; break;
      default:
        std::cout << "Error: invalid format: " << format << std::endl;
        exit(1);
      }      
    } break;
    case 'g':
      filter = std::atoi(optarg);
      break;
    case 'k':
      kernel_file = optarg;
      break;
    case 'h':
    case '?': {
      show_usage();
      exit(0);
    } break;
    default:
      show_usage();
      exit(-1);
    }
  }
}

void cleanup() {
  if (buffer) {
    vx_buf_release(buffer);
  }
  if (device) {
    vx_dev_close(device);
  }
}

<<<<<<< HEAD
int run_test(const kernel_arg_t& kernel_arg, uint32_t buf_size, uint32_t width, uint32_t height, uint32_t bpp) {
  auto time_start = std::chrono::high_resolution_clock::now();
=======
int run_test(const kernel_arg_t& kernel_arg, 
             uint32_t buf_size, 
             uint32_t width, 
             uint32_t height, 
             uint32_t bpp) {
>>>>>>> de72a23f
  // start device
  std::cout << "start device" << std::endl;
  RT_CHECK(vx_start(device));

  // wait for completion
  std::cout << "wait for completion" << std::endl;
  RT_CHECK(vx_ready_wait(device, -1));
  
  auto time_end = std::chrono::high_resolution_clock::now();
  double elapsed = std::chrono::duration_cast<std::chrono::milliseconds>(time_end - time_start).count();
  printf("Elapsed time: %lg ms\n", elapsed);

  // download destination buffer
  std::cout << "download destination buffer" << std::endl;
  RT_CHECK(vx_copy_from_dev(buffer, kernel_arg.dst_ptr, buf_size, 0));

  std::vector<uint8_t> dst_pixels(buf_size);
  auto buf_ptr = (uint8_t*)vx_host_ptr(buffer);
  for (uint32_t i = 0; i < buf_size; ++i) {
    dst_pixels[i] = buf_ptr[i];
  } 

  // save output image
  std::cout << "save output image" << std::endl;  
  //dump_image(dst_pixels, width, height, bpp);
  RT_CHECK(SaveTGA(output_file, dst_pixels, width, height, bpp));

  return 0;
}

int main(int argc, char *argv[]) {
  kernel_arg_t kernel_arg;  
  std::vector<uint8_t> src_pixels;
  uint32_t src_width;
  uint32_t src_height;
  uint32_t src_bpp;
 
  // parse command arguments
  parse_args(argc, argv);

<<<<<<< HEAD
  RT_CHECK(LoadTGA(input_file, src_pixels, &src_width, &src_height, &src_bpp));

  // check power of two support
  if (!ISPOW2(src_width) || !ISPOW2(src_height)) {
    std::cout << "Error: only power of two textures supported: width=" << src_width << ", heigth=" << src_height << std::endl;
    return -1;
  }

  //dump_image(src_pixels, src_width, src_height, src_bpp);
=======
  std::vector<uint8_t> tmp_pixels;
  RT_CHECK(LoadTGA(input_file, tmp_pixels, &src_width, &src_height));
  RT_CHECK(ConvertImage(src_pixels, tmp_pixels, src_width, src_height, FORMAT_A8R8G8B8, eformat));
  src_bpp = Format::GetInfo(eformat).BytePerPixel;
  
  dump_image(src_pixels, src_width, src_height, src_bpp);

>>>>>>> de72a23f
  uint32_t src_bufsize = src_bpp * src_width * src_height;

  uint32_t dst_width   = (uint32_t)(src_width * scale);
  uint32_t dst_height  = (uint32_t)(src_height * scale);
  uint32_t dst_bpp     = 4;
  uint32_t dst_bufsize = dst_bpp * dst_width * dst_height;

  // open device connection
  std::cout << "open device connection" << std::endl;  
  RT_CHECK(vx_dev_open(&device));

  unsigned max_cores, max_warps, max_threads;
  RT_CHECK(vx_dev_caps(device, VX_CAPS_MAX_CORES, &max_cores));
  RT_CHECK(vx_dev_caps(device, VX_CAPS_MAX_WARPS, &max_warps));
  RT_CHECK(vx_dev_caps(device, VX_CAPS_MAX_THREADS, &max_threads));

  uint32_t num_tasks = max_cores * max_warps * max_threads;

  std::cout << "number of tasks: " << std::dec << num_tasks << std::endl;
  std::cout << "source buffer: width=" << src_width << ", heigth=" << src_height << ", size=" << src_bufsize << " bytes" << std::endl;
  std::cout << "destination buffer: width=" << dst_width << ", heigth=" << dst_height << ", size=" << dst_bufsize << " bytes" << std::endl;

  // upload program
  std::cout << "upload program" << std::endl;  
  RT_CHECK(vx_upload_kernel_file(device, kernel_file));

  // allocate device memory
  std::cout << "allocate device memory" << std::endl;  
  size_t src_addr, dst_addr;
  RT_CHECK(vx_alloc_dev_mem(device, src_bufsize, &src_addr));
  RT_CHECK(vx_alloc_dev_mem(device, dst_bufsize, &dst_addr));

  std::cout << "src_addr=0x" << std::hex << src_addr << std::endl;
  std::cout << "dst_addr=0x" << std::hex << dst_addr << std::endl;

  // allocate staging shared memory  
  std::cout << "allocate shared memory" << std::endl;    
  uint32_t alloc_size = std::max<uint32_t>(sizeof(kernel_arg_t), std::max<uint32_t>(src_bufsize, dst_bufsize));
  RT_CHECK(vx_alloc_shared_mem(device, alloc_size, &buffer));
  
  // upload kernel argument
  std::cout << "upload kernel argument" << std::endl;
  {
    kernel_arg.num_tasks  = std::min<uint32_t>(num_tasks, dst_height);
    kernel_arg.format     = format;
    kernel_arg.filter     = filter;
    kernel_arg.wrap       = wrap;
    
    kernel_arg.src_logWidth  = ilog2(src_width);
    kernel_arg.src_logHeight = ilog2(src_height);
    kernel_arg.src_stride = src_bpp;
    kernel_arg.src_pitch  = src_bpp * src_width;
    kernel_arg.src_ptr    = src_addr;

    kernel_arg.dst_width  = dst_width;
    kernel_arg.dst_height = dst_height;
    kernel_arg.dst_stride = dst_bpp;
    kernel_arg.dst_pitch  = dst_bpp * dst_width;    
    kernel_arg.dst_ptr    = dst_addr;

    auto buf_ptr = (int*)vx_host_ptr(buffer);
    memcpy(buf_ptr, &kernel_arg, sizeof(kernel_arg_t));
    RT_CHECK(vx_copy_to_dev(buffer, KERNEL_ARG_DEV_MEM_ADDR, sizeof(kernel_arg_t), 0));
  }

  // upload source buffer
  std::cout << "upload source buffer" << std::endl;      
  {    
    auto buf_ptr = (int8_t*)vx_host_ptr(buffer);
    for (uint32_t i = 0; i < src_bufsize; ++i) {
      buf_ptr[i] = src_pixels[i];
    }      
    RT_CHECK(vx_copy_to_dev(buffer, kernel_arg.src_ptr, src_bufsize, 0));
  }

  // clear destination buffer
  std::cout << "clear destination buffer" << std::endl;      
  {    
    auto buf_ptr = (int32_t*)vx_host_ptr(buffer);
    for (uint32_t i = 0; i < (dst_bufsize/4); ++i) {
      buf_ptr[i] = 0xdeadbeef;
    }    
    RT_CHECK(vx_copy_to_dev(buffer, kernel_arg.dst_ptr, dst_bufsize, 0));  
  }

  // run tests
  std::cout << "run tests" << std::endl;
  RT_CHECK(run_test(kernel_arg, dst_bufsize, dst_width, dst_height, dst_bpp));

  // cleanup
  std::cout << "cleanup" << std::endl;  
  cleanup();

  std::cout << "PASSED!" << std::endl;

  return 0;
}<|MERGE_RESOLUTION|>--- conflicted
+++ resolved
@@ -93,16 +93,13 @@
   }
 }
 
-<<<<<<< HEAD
-int run_test(const kernel_arg_t& kernel_arg, uint32_t buf_size, uint32_t width, uint32_t height, uint32_t bpp) {
-  auto time_start = std::chrono::high_resolution_clock::now();
-=======
 int run_test(const kernel_arg_t& kernel_arg, 
              uint32_t buf_size, 
              uint32_t width, 
              uint32_t height, 
              uint32_t bpp) {
->>>>>>> de72a23f
+  auto time_start = std::chrono::high_resolution_clock::now();
+
   // start device
   std::cout << "start device" << std::endl;
   RT_CHECK(vx_start(device));
@@ -143,8 +140,8 @@
   // parse command arguments
   parse_args(argc, argv);
 
-<<<<<<< HEAD
-  RT_CHECK(LoadTGA(input_file, src_pixels, &src_width, &src_height, &src_bpp));
+  std::vector<uint8_t> tmp_pixels;
+  RT_CHECK(LoadTGA(input_file, tmp_pixels, &src_width, &src_height));
 
   // check power of two support
   if (!ISPOW2(src_width) || !ISPOW2(src_height)) {
@@ -152,16 +149,11 @@
     return -1;
   }
 
-  //dump_image(src_pixels, src_width, src_height, src_bpp);
-=======
-  std::vector<uint8_t> tmp_pixels;
-  RT_CHECK(LoadTGA(input_file, tmp_pixels, &src_width, &src_height));
   RT_CHECK(ConvertImage(src_pixels, tmp_pixels, src_width, src_height, FORMAT_A8R8G8B8, eformat));
   src_bpp = Format::GetInfo(eformat).BytePerPixel;
   
   dump_image(src_pixels, src_width, src_height, src_bpp);
 
->>>>>>> de72a23f
   uint32_t src_bufsize = src_bpp * src_width * src_height;
 
   uint32_t dst_width   = (uint32_t)(src_width * scale);
