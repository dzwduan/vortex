#include "vx_utils.h"
#include <util.h>
#include <iostream>
#include <fstream>
#include <list>
#include <cstring>
#include <vortex.h>
#include <VX_config.h>
#include <VX_types.h>
#include <assert.h>

uint64_t aligned_size(uint64_t size, uint64_t alignment) {        
    assert(0 == (alignment & (alignment - 1)));
    return (size + alignment - 1) & ~(alignment - 1);
}

bool is_aligned(uint64_t addr, uint64_t alignment) {
    assert(0 == (alignment & (alignment - 1)));
    return 0 == (addr & (alignment - 1));
}

///////////////////////////////////////////////////////////////////////////////

class AutoPerfDump {
public:
    AutoPerfDump() : perf_class_(0) {}

    ~AutoPerfDump() {
      for (auto device : devices_) {
        vx_dump_perf(device, stdout);
      }
    }

    void add_device(vx_device_h device) {
      auto perf_class_s = getenv ("PERF_CLASS");
      if (perf_class_s) {
        perf_class_ = std::atoi(perf_class_s);
        vx_dcr_write(device, DCR_MPM_CLASS, perf_class_);
      }
      devices_.push_back(device);
    }

    void remove_device(vx_device_h device) {
      devices_.remove(device);
      vx_dump_perf(device, stdout);
    }

    int get_perf_class() const {
      return perf_class_;
    }
    
private:
    std::list<vx_device_h> devices_;
    int perf_class_;
};

#ifdef DUMP_PERF_STATS
AutoPerfDump gAutoPerfDump;
#endif

void perf_add_device(vx_device_h device) {
#ifdef DUMP_PERF_STATS
  gAutoPerfDump.add_device(device);
#else
  __unused (device);
#endif
}

void perf_remove_device(vx_device_h device) {
#ifdef DUMP_PERF_STATS
  gAutoPerfDump.remove_device(device);
#else
  __unused (device);
#endif
}

///////////////////////////////////////////////////////////////////////////////

extern int vx_upload_kernel_bytes(vx_device_h device, const void* content, uint64_t size) {
  int err = 0;

  if (NULL == content || 0 == size)
    return -1;

  uint32_t buffer_transfer_size = 65536; // 64 KB
  uint64_t kernel_base_addr;
  err = vx_dev_caps(device, VX_CAPS_KERNEL_BASE_ADDR, &kernel_base_addr);
  if (err != 0)
    return -1;

  // allocate device buffer
  vx_buffer_h buffer;
  err = vx_buf_alloc(device, buffer_transfer_size, &buffer);
  if (err != 0)
    return -1; 

  // get buffer address
  auto buf_ptr = (uint8_t*)vx_host_ptr(buffer);

  //
  // upload content
  //

  uint64_t offset = 0;
  while (offset < size) {
    auto chunk_size = std::min<uint64_t>(buffer_transfer_size, size - offset);
    std::memcpy(buf_ptr, (uint8_t*)content + offset, chunk_size);

    /*printf("***  Upload Kernel to 0x%0x: data=", kernel_base_addr + offset);
    for (int i = 0, n = ((chunk_size+7)/8); i < n; ++i) {
      printf("%08x", ((uint64_t*)((uint8_t*)content + offset))[n-1-i]);
    }
    printf("\n");*/

    err = vx_copy_to_dev(buffer, kernel_base_addr + offset, chunk_size, 0);
    if (err != 0) {
      vx_buf_free(buffer);
      return err;
    }
    offset += chunk_size;
  }

  vx_buf_free(buffer);

  return 0;
}

extern int vx_upload_kernel_file(vx_device_h device, const char* filename) {
  std::ifstream ifs(filename);
  if (!ifs) {
    std::cout << "error: " << filename << " not found" << std::endl;
    return -1;
  }

  // read file content
  ifs.seekg(0, ifs.end);
  auto size = ifs.tellg();
  auto content = new char [size];   
  ifs.seekg(0, ifs.beg);
  ifs.read(content, size);

  // upload
  int err = vx_upload_kernel_bytes(device, content, size);

  // release buffer
  delete[] content;

  return err;
}

///////////////////////////////////////////////////////////////////////////////

/*static uint32_t get_csr_32(const uint32_t* buffer, int addr) {
  uint32_t value_lo = buffer[addr - CSR_MPM_BASE];
  return value_lo;
}*/

static uint64_t get_csr_64(const uint32_t* buffer, int addr) {
  uint32_t value_lo = buffer[addr - CSR_MPM_BASE];
  uint32_t value_hi = buffer[addr - CSR_MPM_BASE + 32];
  return (uint64_t(value_hi) << 32) | value_lo;
}

extern int vx_dump_perf(vx_device_h device, FILE* stream) {
  int ret = 0;

  uint64_t instrs = 0;
  uint64_t cycles = 0;

#ifdef PERF_ENABLE   
  auto perf_class = gAutoPerfDump.get_perf_class();

  // PERF: pipeline stalls
  uint64_t ibuffer_stalls = 0;
  uint64_t scoreboard_stalls = 0;
  uint64_t lsu_stalls = 0;
  uint64_t fpu_stalls = 0;
  uint64_t csr_stalls = 0;
  uint64_t alu_stalls = 0;
  uint64_t gpu_stalls = 0;
  // PERF: decode
  uint64_t loads = 0;
  uint64_t stores = 0;
  uint64_t branches = 0;
  // PERF: Icache 
  uint64_t icache_reads = 0;
  uint64_t icache_read_misses = 0;
  // PERF: Dcache 
  uint64_t dcache_reads = 0;
  uint64_t dcache_writes = 0;
  uint64_t dcache_read_misses = 0;
  uint64_t dcache_write_misses = 0;
  uint64_t dcache_bank_stalls = 0;  
  uint64_t dcache_mshr_stalls = 0;
  // PERF: shared memory
  uint64_t smem_reads = 0;
  uint64_t smem_writes = 0;
  uint64_t smem_bank_stalls = 0;
  // PERF: memory
  uint64_t mem_reads = 0;
  uint64_t mem_writes = 0;
  uint64_t mem_lat = 0;
#ifdef EXT_TEX_ENABLE
  // PERF: texunit
  uint64_t tex_mem_reads = 0;
  uint64_t tex_mem_lat = 0;
  // PERF: tex tcache
  uint64_t tcache_reads;       
  uint64_t tcache_writes;      
  uint64_t tcache_read_misses; 
  uint64_t tcache_write_misses;
  uint64_t tcache_bank_stalls; 
  uint64_t tcache_mshr_stalls; 
  uint64_t tcache_mem_stalls;  
  uint64_t tcache_crsp_stalls;
#endif
#ifdef EXT_RASTER_ENABLE
  uint64_t raster_mem_reads;
  uint64_t raster_mem_lat;
  uint64_t raster_stall_cycles;
#endif
#ifdef EXT_ROP_ENABLE
  uint64_t rop_mem_reads;
  uint64_t rop_mem_writes;
  uint64_t rop_mem_lat;
  uint64_t rop_idle_cycles;
  uint32_t rop_stall_cycles;
  // PERF: rop ocache
  uint64_t rop_ocache_reads;       
  uint64_t rop_ocache_writes;      
  uint64_t rop_ocache_read_misses; 
  uint64_t rop_ocache_write_misses;
  uint64_t rop_ocache_bank_stalls; 
  uint64_t rop_ocache_mshr_stalls; 
  uint64_t rop_ocache_mem_stalls;  
  uint64_t rop_ocache_crsp_stalls;
#endif
#endif

  uint64_t num_cores;
  ret = vx_dev_caps(device, VX_CAPS_MAX_CORES, &num_cores);
  if (ret != 0)
    return ret;

  uint64_t mpm_mem_size = 64 * sizeof(uint32_t);

  vx_buffer_h staging_buf;
  ret = vx_buf_alloc(device, mpm_mem_size, &staging_buf);
  if (ret != 0)
    return ret;

  auto staging_ptr = (uint32_t*)vx_host_ptr(staging_buf);
      
  for (unsigned core_id = 0; core_id < num_cores; ++core_id) {    
    uint64_t mpm_mem_addr = IO_CSR_ADDR + core_id * mpm_mem_size;    
    ret = vx_copy_from_dev(staging_buf, mpm_mem_addr, mpm_mem_size, 0);
    if (ret != 0) {
      vx_buf_free(staging_buf);
      return ret;
    }

    uint64_t instrs_per_core = get_csr_64(staging_ptr, CSR_MINSTRET);
    uint64_t cycles_per_core = get_csr_64(staging_ptr, CSR_MCYCLE);
    float IPC = (float)(double(instrs_per_core) / double(cycles_per_core));
    if (num_cores > 1) fprintf(stream, "PERF: core%d: instrs=%ld, cycles=%ld, IPC=%f\n", core_id, instrs_per_core, cycles_per_core, IPC);            
    instrs += instrs_per_core;
    cycles = std::max<uint64_t>(cycles_per_core, cycles);

  #ifdef PERF_ENABLE
    switch (perf_class) {
    case DCR_MPM_CLASS_CORE: {
      // PERF: pipeline    
      // ibuffer_stall
      uint64_t ibuffer_stalls_per_core = get_csr_64(staging_ptr, CSR_MPM_IBUF_ST);
      if (num_cores > 1) fprintf(stream, "PERF: core%d: ibuffer stalls=%ld\n", core_id, ibuffer_stalls_per_core);
      ibuffer_stalls += ibuffer_stalls_per_core;
      // scoreboard_stall
      uint64_t scoreboard_stalls_per_core = get_csr_64(staging_ptr, CSR_MPM_SCRB_ST);
      if (num_cores > 1) fprintf(stream, "PERF: core%d: scoreboard stalls=%ld\n", core_id, scoreboard_stalls_per_core);
      scoreboard_stalls += scoreboard_stalls_per_core;
      // alu_stall
      uint64_t alu_stalls_per_core = get_csr_64(staging_ptr, CSR_MPM_ALU_ST);
      if (num_cores > 1) fprintf(stream, "PERF: core%d: alu unit stalls=%ld\n", core_id, alu_stalls_per_core);
      alu_stalls += alu_stalls_per_core;      
      // lsu_stall
      uint64_t lsu_stalls_per_core = get_csr_64(staging_ptr, CSR_MPM_LSU_ST);
      if (num_cores > 1) fprintf(stream, "PERF: core%d: lsu unit stalls=%ld\n", core_id, lsu_stalls_per_core);
      lsu_stalls += lsu_stalls_per_core;
      // csr_stall
      uint64_t csr_stalls_per_core = get_csr_64(staging_ptr, CSR_MPM_CSR_ST);
      if (num_cores > 1) fprintf(stream, "PERF: core%d: csr unit stalls=%ld\n", core_id, csr_stalls_per_core);
      csr_stalls += csr_stalls_per_core;    
      // fpu_stall
      uint64_t fpu_stalls_per_core = get_csr_64(staging_ptr, CSR_MPM_FPU_ST);
      if (num_cores > 1) fprintf(stream, "PERF: core%d: fpu unit stalls=%ld\n", core_id, fpu_stalls_per_core);
      fpu_stalls += fpu_stalls_per_core;      
      // gpu_stall
      uint64_t gpu_stalls_per_core = get_csr_64(staging_ptr, CSR_MPM_GPU_ST);
      if (num_cores > 1) fprintf(stream, "PERF: core%d: gpu unit stalls=%ld\n", core_id, gpu_stalls_per_core);
      gpu_stalls += gpu_stalls_per_core;  

      // PERF: decode
      // loads
      uint64_t loads_per_core = get_csr_64(staging_ptr, CSR_MPM_LOADS);
      if (num_cores > 1) fprintf(stream, "PERF: core%d: loads=%ld\n", core_id, loads_per_core);
      loads += loads_per_core;
      // stores
      uint64_t stores_per_core = get_csr_64(staging_ptr, CSR_MPM_STORES);
      if (num_cores > 1) fprintf(stream, "PERF: core%d: stores=%ld\n", core_id, stores_per_core);
      stores += stores_per_core;
      // branches
      uint64_t branches_per_core = get_csr_64(staging_ptr, CSR_MPM_BRANCHES);
      if (num_cores > 1) fprintf(stream, "PERF: core%d: branches=%ld\n", core_id, branches_per_core);
      branches += branches_per_core;

      // PERF: Icache
      // total reads
      uint64_t icache_reads_per_core = get_csr_64(staging_ptr, CSR_MPM_ICACHE_READS);
      if (num_cores > 1) fprintf(stream, "PERF: core%d: icache reads=%ld\n", core_id, icache_reads_per_core);
      icache_reads += icache_reads_per_core;
      // read misses
      uint64_t icache_miss_r_per_core = get_csr_64(staging_ptr, CSR_MPM_ICACHE_MISS_R);
      int icache_read_hit_ratio = (int)((1.0 - (double(icache_miss_r_per_core) / double(icache_reads_per_core))) * 100);
      if (num_cores > 1) fprintf(stream, "PERF: core%d: icache misses=%ld (hit ratio=%d%%)\n", core_id, icache_miss_r_per_core, icache_read_hit_ratio);
      icache_read_misses += icache_miss_r_per_core;

      // PERF: Dcache
      // total reads
      uint64_t dcache_reads_per_core = get_csr_64(staging_ptr, CSR_MPM_DCACHE_READS);
      if (num_cores > 1) fprintf(stream, "PERF: core%d: dcache reads=%ld\n", core_id, dcache_reads_per_core);
      dcache_reads += dcache_reads_per_core;
      // total write
      uint64_t dcache_writes_per_core = get_csr_64(staging_ptr, CSR_MPM_DCACHE_WRITES);
      if (num_cores > 1) fprintf(stream, "PERF: core%d: dcache writes=%ld\n", core_id, dcache_writes_per_core);
      dcache_writes += dcache_writes_per_core;
      // read misses
      uint64_t dcache_miss_r_per_core = get_csr_64(staging_ptr, CSR_MPM_DCACHE_MISS_R);
      int dcache_read_hit_ratio = (int)((1.0 - (double(dcache_miss_r_per_core) / double(dcache_reads_per_core))) * 100);
      if (num_cores > 1) fprintf(stream, "PERF: core%d: dcache read misses=%ld (hit ratio=%d%%)\n", core_id, dcache_miss_r_per_core, dcache_read_hit_ratio);
      dcache_read_misses += dcache_miss_r_per_core;
      // read misses
      uint64_t dcache_miss_w_per_core = get_csr_64(staging_ptr, CSR_MPM_DCACHE_MISS_W);
      int dcache_write_hit_ratio = (int)((1.0 - (double(dcache_miss_w_per_core) / double(dcache_writes_per_core))) * 100);
      if (num_cores > 1) fprintf(stream, "PERF: core%d: dcache write misses=%ld (hit ratio=%d%%)\n", core_id, dcache_miss_w_per_core, dcache_write_hit_ratio);
      dcache_write_misses += dcache_miss_w_per_core;
      // bank_stalls
      uint64_t dcache_bank_st_per_core = get_csr_64(staging_ptr, CSR_MPM_DCACHE_BANK_ST);
      int dcache_bank_utilization = (int)((double(dcache_reads_per_core + dcache_writes_per_core) / double(dcache_reads_per_core + dcache_writes_per_core + dcache_bank_st_per_core)) * 100);
      if (num_cores > 1) fprintf(stream, "PERF: core%d: dcache bank stalls=%ld (utilization=%d%%)\n", core_id, dcache_bank_st_per_core, dcache_bank_utilization);
      dcache_bank_stalls += dcache_bank_st_per_core;
      // mshr_stalls
      uint64_t dcache_mshr_st_per_core = get_csr_64(staging_ptr, CSR_MPM_DCACHE_MSHR_ST);
      if (num_cores > 1) fprintf(stream, "PERF: core%d: dcache mshr stalls=%ld\n", core_id, dcache_mshr_st_per_core);
      dcache_mshr_stalls += dcache_mshr_st_per_core; 

      // PERF: SMEM
      // total reads
      uint64_t smem_reads_per_core = get_csr_64(staging_ptr, CSR_MPM_SMEM_READS);
      if (num_cores > 1) fprintf(stream, "PERF: core%d: smem reads=%ld\n", core_id, smem_reads_per_core);
      smem_reads += smem_reads_per_core;
      // total write
      uint64_t smem_writes_per_core = get_csr_64(staging_ptr, CSR_MPM_SMEM_WRITES);
      if (num_cores > 1) fprintf(stream, "PERF: core%d: smem writes=%ld\n", core_id, smem_writes_per_core);
      smem_writes += smem_writes_per_core;
      // bank_stalls
      uint64_t smem_bank_st_per_core = get_csr_64(staging_ptr, CSR_MPM_SMEM_BANK_ST);
      int smem_bank_utilization = (int)((double(smem_reads_per_core + smem_writes_per_core) / double(smem_reads_per_core + smem_writes_per_core + smem_bank_st_per_core)) * 100);
      if (num_cores > 1) fprintf(stream, "PERF: core%d: smem bank stalls=%ld (utilization=%d%%)\n", core_id, smem_bank_st_per_core, smem_bank_utilization);
      smem_bank_stalls += smem_bank_st_per_core;

      // PERF: memory
      uint64_t mem_reads_per_core  = get_csr_64(staging_ptr, CSR_MPM_MEM_READS);
      uint64_t mem_writes_per_core = get_csr_64(staging_ptr, CSR_MPM_MEM_WRITES);
      uint64_t mem_lat_per_core    = get_csr_64(staging_ptr, CSR_MPM_MEM_LAT);      
      int mem_avg_lat = (int)(double(mem_lat_per_core) / double(mem_reads_per_core));       
      if (num_cores > 1) fprintf(stream, "PERF: core%d: memory requests=%ld (reads=%ld, writes=%ld)\n", core_id, (mem_reads_per_core + mem_writes_per_core), mem_reads_per_core, mem_writes_per_core);
      if (num_cores > 1) fprintf(stream, "PERF: core%d: memory latency=%d cycles\n", core_id, mem_avg_lat);
      mem_reads  += mem_reads_per_core;
      mem_writes += mem_writes_per_core;
      mem_lat    += mem_lat_per_core;
    } break;
    case DCR_MPM_CLASS_TEX: { 
    #ifdef EXT_TEX_ENABLE
      // total reads
      uint64_t tex_reads_per_core = get_csr_64(staging_ptr, CSR_MPM_TEX_READS);
      if (num_cores > 1) fprintf(stream, "PERF: core%d: tex memory reads=%ld\n", core_id, tex_reads_per_core);
      tex_mem_reads += tex_reads_per_core;
      
      // read latency
      uint64_t tex_lat_per_core = get_csr_64(staging_ptr, CSR_MPM_TEX_LAT);
      int tex_avg_lat = (int)(double(tex_lat_per_core) / double(tex_reads_per_core));
      if (num_cores > 1) fprintf(stream, "PERF: core%d: tex memory latency=%d cycles\n", core_id, tex_avg_lat);
      tex_mem_lat += tex_lat_per_core;
      // <cache perf counters>
      tcache_reads        = get_csr_64(staging_ptr, CSR_MPM_TCACHE_READS);
      tcache_writes       = get_csr_64(staging_ptr, CSR_MPM_TCACHE_WRITES);
      tcache_read_misses  = get_csr_64(staging_ptr, CSR_MPM_TCACHE_MISS_R);
      tcache_write_misses = get_csr_64(staging_ptr, CSR_MPM_TCACHE_MISS_W);
      tcache_bank_stalls  = get_csr_64(staging_ptr, CSR_MPM_TCACHE_BANK_ST);
      tcache_mshr_stalls  = get_csr_64(staging_ptr, CSR_MPM_TCACHE_MSHR_ST);
      tcache_mem_stalls   = get_csr_64(staging_ptr, CSR_MPM_TCACHE_MEM_ST);
      tcache_crsp_stalls  = get_csr_64(staging_ptr, CSR_MPM_TCACHE_CRSP_ST);
    #endif
    } break;
    case DCR_MPM_CLASS_RASTER: {
    #ifdef EXT_RASTER_ENABLE
      if (0 == core_id) {
        raster_mem_reads = get_csr_64(staging_ptr, CSR_MPM_RASTER_READS);
        raster_mem_lat   = get_csr_64(staging_ptr, CSR_MPM_RASTER_LAT);
        raster_stall_cycles = get_csr_64(staging_ptr, CSR_MPM_RASTER_STALL);
        // <TODO: cache perf counters>
      }
    #endif
    } break;
    case DCR_MPM_CLASS_ROP: {
    #ifdef EXT_ROP_ENABLE
      if (0 == core_id) {
        rop_mem_reads    = get_csr_64(staging_ptr, CSR_MPM_ROP_READS);
        rop_mem_writes   = get_csr_64(staging_ptr, CSR_MPM_ROP_WRITES);
        rop_mem_lat      = get_csr_64(staging_ptr, CSR_MPM_ROP_LAT);
        rop_idle_cycles  = get_csr_64(staging_ptr, CSR_MPM_ROP_IDLE);
        rop_stall_cycles = get_csr_64(staging_ptr, CSR_MPM_ROP_STALL);
        // <cache perf counters>
        rop_ocache_reads        = get_csr_64(staging_ptr, CSR_MPM_OCACHE_READS);
        rop_ocache_writes       = get_csr_64(staging_ptr, CSR_MPM_OCACHE_WRITES);
        rop_ocache_read_misses  = get_csr_64(staging_ptr, CSR_MPM_OCACHE_MISS_R);
        rop_ocache_write_misses = get_csr_64(staging_ptr, CSR_MPM_OCACHE_MISS_W);
        rop_ocache_bank_stalls  = get_csr_64(staging_ptr, CSR_MPM_OCACHE_BANK_ST);
        rop_ocache_mshr_stalls  = get_csr_64(staging_ptr, CSR_MPM_OCACHE_MSHR_ST);
        rop_ocache_mem_stalls   = get_csr_64(staging_ptr, CSR_MPM_OCACHE_MEM_ST);
        rop_ocache_crsp_stalls  = get_csr_64(staging_ptr, CSR_MPM_OCACHE_CRSP_ST);
      }      
    #endif
    } break;
    }
  #endif
  }  
  
  float IPC = (float)(double(instrs) / double(cycles));
  fprintf(stream, "PERF: instrs=%ld, cycles=%ld, IPC=%f\n", instrs, cycles, IPC);    
      
#ifdef PERF_ENABLE
  switch (perf_class) {
  case DCR_MPM_CLASS_CORE: {
    int icache_read_hit_ratio = (int)((1.0 - (double(icache_read_misses) / double(icache_reads))) * 100);
    int dcache_read_hit_ratio = (int)((1.0 - (double(dcache_read_misses) / double(dcache_reads))) * 100);
    int dcache_write_hit_ratio = (int)((1.0 - (double(dcache_write_misses) / double(dcache_writes))) * 100);
    int dcache_bank_utilization = (int)((double(dcache_reads + dcache_writes) / double(dcache_reads + dcache_writes + dcache_bank_stalls)) * 100);
    int smem_bank_utilization = (int)((double(smem_reads + smem_writes) / double(smem_reads + smem_writes + smem_bank_stalls)) * 100);
    int mem_avg_lat = (int)(double(mem_lat) / double(mem_reads));
    fprintf(stream, "PERF: ibuffer stalls=%ld\n", ibuffer_stalls);
    fprintf(stream, "PERF: scoreboard stalls=%ld\n", scoreboard_stalls);
    fprintf(stream, "PERF: alu unit stalls=%ld\n", alu_stalls);
    fprintf(stream, "PERF: lsu unit stalls=%ld\n", lsu_stalls);
    fprintf(stream, "PERF: csr unit stalls=%ld\n", csr_stalls);
    fprintf(stream, "PERF: fpu unit stalls=%ld\n", fpu_stalls);
    fprintf(stream, "PERF: gpu unit stalls=%ld\n", gpu_stalls);
    fprintf(stream, "PERF: loads=%ld\n", loads);
    fprintf(stream, "PERF: stores=%ld\n", stores);
    fprintf(stream, "PERF: branches=%ld\n", branches);
    fprintf(stream, "PERF: icache reads=%ld\n", icache_reads);
    fprintf(stream, "PERF: icache read misses=%ld (hit ratio=%d%%)\n", icache_read_misses, icache_read_hit_ratio);
    fprintf(stream, "PERF: dcache reads=%ld\n", dcache_reads);
    fprintf(stream, "PERF: dcache writes=%ld\n", dcache_writes);
    fprintf(stream, "PERF: dcache read misses=%ld (hit ratio=%d%%)\n", dcache_read_misses, dcache_read_hit_ratio);
    fprintf(stream, "PERF: dcache write misses=%ld (hit ratio=%d%%)\n", dcache_write_misses, dcache_write_hit_ratio);  
    fprintf(stream, "PERF: dcache bank stalls=%ld (utilization=%d%%)\n", dcache_bank_stalls, dcache_bank_utilization);
    fprintf(stream, "PERF: dcache mshr stalls=%ld\n", dcache_mshr_stalls);
    fprintf(stream, "PERF: smem reads=%ld\n", smem_reads);
    fprintf(stream, "PERF: smem writes=%ld\n", smem_writes); 
    fprintf(stream, "PERF: smem bank stalls=%ld (utilization=%d%%)\n", smem_bank_stalls, smem_bank_utilization);
    fprintf(stream, "PERF: memory requests=%ld (reads=%ld, writes=%ld)\n", (mem_reads + mem_writes), mem_reads, mem_writes);
    fprintf(stream, "PERF: memory average latency=%d cycles\n", mem_avg_lat);
  } break;  
  case DCR_MPM_CLASS_TEX: {
  #ifdef EXT_TEX_ENABLE
    int tex_avg_lat = (int)(double(tex_mem_lat) / double(tex_mem_reads));
    fprintf(stream, "PERF: tex memory reads=%ld\n", tex_mem_reads);
<<<<<<< HEAD
    fprintf(stream, "PERF: tex memory average latency=%d cycles\n", tex_avg_lat);
    // <TODO: cache perf counters>
  #endif
  } break;
  case DCR_MPM_CLASS_RASTER: {
  #ifdef EXT_RASTER_ENABLE
    int raster_mem_avg_lat = (int)(double(raster_mem_lat) / double(raster_mem_reads));
    int raster_stall_cycles_ratio = (int)(100 * double(raster_stall_cycles) / cycles);
    fprintf(stream, "PERF: raster memory reads=%ld\n", raster_mem_reads);
    fprintf(stream, "PERF: raster memory latency=%d cycles\n", raster_mem_avg_lat);
    fprintf(stream, "PERF: raster stall cycles=%d%%\n", raster_stall_cycles_ratio);
    // <TODO: cache perf counters>
=======
    fprintf(stream, "PERF: tex memory latency=%d cycles\n", tex_avg_lat);
    // <cache perf counters>
    int tcache_read_hit_ratio = (int)((1.0 - (double(tcache_read_misses) / double(tcache_reads))) * 100);
    int tcache_write_hit_ratio = (int)((1.0 - (double(tcache_write_misses) / double(tcache_writes))) * 100);
    int tcache_bank_utilization = (int)((double(tcache_reads + tcache_writes) / double(tcache_reads + tcache_writes + tcache_bank_stalls)) * 100);
    fprintf(stream, "PERF: tcache reads=%ld\n", tcache_reads);
    fprintf(stream, "PERF: tcache writes=%ld\n", tcache_writes);
    fprintf(stream, "PERF: tcache read misses=%ld (hit ratio=%d%%)\n", tcache_read_misses, tcache_read_hit_ratio);
    fprintf(stream, "PERF: tcache write misses=%ld (hit ratio=%d%%)\n", tcache_write_misses, tcache_write_hit_ratio);  
    fprintf(stream, "PERF: tcache bank stalls=%ld (utilization=%d%%)\n", tcache_bank_stalls, tcache_bank_utilization);
>>>>>>> 857211a6
  #endif
  } break;
  case DCR_MPM_CLASS_ROP: {
  #ifdef EXT_ROP_ENABLE
    int rop_mem_avg_lat = (int)(double(rop_mem_lat) / double(rop_mem_reads + rop_mem_writes));
    int rop_idle_cycles_ratio = (int)(100 * double(rop_idle_cycles) / cycles);
    int rop_stall_cycles_ratio = (int)(100 * double(rop_stall_cycles) / cycles);
    fprintf(stream, "PERF: rop memory reads=%ld\n", rop_mem_reads);
    fprintf(stream, "PERF: rop memory writes=%ld\n", rop_mem_writes);
    fprintf(stream, "PERF: rop memory average latency=%d cycles\n", rop_mem_avg_lat);
    fprintf(stream, "PERF: rop idle cycles=%d%%\n", rop_idle_cycles_ratio);
    fprintf(stream, "PERF: rop stall cycles=%d%%\n", rop_stall_cycles_ratio);
    // <cache perf counters>
    int ocache_read_hit_ratio = (int)((1.0 - (double(rop_ocache_read_misses) / double(rop_ocache_reads))) * 100);
    int ocache_write_hit_ratio = (int)((1.0 - (double(rop_ocache_write_misses) / double(rop_ocache_writes))) * 100);
    int ocache_bank_utilization = (int)((double(rop_ocache_reads + rop_ocache_writes) / double(rop_ocache_reads + rop_ocache_writes + rop_ocache_bank_stalls)) * 100);
    fprintf(stream, "PERF: ocache reads=%ld\n", rop_ocache_reads);
    fprintf(stream, "PERF: ocache writes=%ld\n", rop_ocache_writes);
    fprintf(stream, "PERF: ocache read misses=%ld (hit ratio=%d%%)\n", rop_ocache_read_misses, ocache_read_hit_ratio);
    fprintf(stream, "PERF: ocache write misses=%ld (hit ratio=%d%%)\n", rop_ocache_write_misses, ocache_write_hit_ratio);  
    fprintf(stream, "PERF: ocache bank stalls=%ld (utilization=%d%%)\n", rop_ocache_bank_stalls, ocache_bank_utilization);
  #endif
  } break;
  }
#endif

  // release allocated resources
  vx_buf_free(staging_buf);

  return ret;
}

// Deprecated API functions

extern int vx_alloc_shared_mem(vx_device_h hdevice, uint64_t size, vx_buffer_h* hbuffer) {
  return vx_buf_alloc(hdevice, size, hbuffer);
}

extern int vx_buf_release(vx_buffer_h hbuffer) {
  return vx_buf_free(hbuffer);
}

extern int vx_alloc_dev_mem(vx_device_h hdevice, uint64_t size, uint64_t* dev_maddr) {
  return vx_mem_alloc(hdevice, size, dev_maddr);
}<|MERGE_RESOLUTION|>--- conflicted
+++ resolved
@@ -476,9 +476,15 @@
   #ifdef EXT_TEX_ENABLE
     int tex_avg_lat = (int)(double(tex_mem_lat) / double(tex_mem_reads));
     fprintf(stream, "PERF: tex memory reads=%ld\n", tex_mem_reads);
-<<<<<<< HEAD
     fprintf(stream, "PERF: tex memory average latency=%d cycles\n", tex_avg_lat);
-    // <TODO: cache perf counters>
+    int tcache_read_hit_ratio = (int)((1.0 - (double(tcache_read_misses) / double(tcache_reads))) * 100);
+    int tcache_write_hit_ratio = (int)((1.0 - (double(tcache_write_misses) / double(tcache_writes))) * 100);
+    int tcache_bank_utilization = (int)((double(tcache_reads + tcache_writes) / double(tcache_reads + tcache_writes + tcache_bank_stalls)) * 100);
+    fprintf(stream, "PERF: tcache reads=%ld\n", tcache_reads);
+    fprintf(stream, "PERF: tcache writes=%ld\n", tcache_writes);
+    fprintf(stream, "PERF: tcache read misses=%ld (hit ratio=%d%%)\n", tcache_read_misses, tcache_read_hit_ratio);
+    fprintf(stream, "PERF: tcache write misses=%ld (hit ratio=%d%%)\n", tcache_write_misses, tcache_write_hit_ratio);  
+    fprintf(stream, "PERF: tcache bank stalls=%ld (utilization=%d%%)\n", tcache_bank_stalls, tcache_bank_utilization);
   #endif
   } break;
   case DCR_MPM_CLASS_RASTER: {
@@ -489,18 +495,6 @@
     fprintf(stream, "PERF: raster memory latency=%d cycles\n", raster_mem_avg_lat);
     fprintf(stream, "PERF: raster stall cycles=%d%%\n", raster_stall_cycles_ratio);
     // <TODO: cache perf counters>
-=======
-    fprintf(stream, "PERF: tex memory latency=%d cycles\n", tex_avg_lat);
-    // <cache perf counters>
-    int tcache_read_hit_ratio = (int)((1.0 - (double(tcache_read_misses) / double(tcache_reads))) * 100);
-    int tcache_write_hit_ratio = (int)((1.0 - (double(tcache_write_misses) / double(tcache_writes))) * 100);
-    int tcache_bank_utilization = (int)((double(tcache_reads + tcache_writes) / double(tcache_reads + tcache_writes + tcache_bank_stalls)) * 100);
-    fprintf(stream, "PERF: tcache reads=%ld\n", tcache_reads);
-    fprintf(stream, "PERF: tcache writes=%ld\n", tcache_writes);
-    fprintf(stream, "PERF: tcache read misses=%ld (hit ratio=%d%%)\n", tcache_read_misses, tcache_read_hit_ratio);
-    fprintf(stream, "PERF: tcache write misses=%ld (hit ratio=%d%%)\n", tcache_write_misses, tcache_write_hit_ratio);  
-    fprintf(stream, "PERF: tcache bank stalls=%ld (utilization=%d%%)\n", tcache_bank_stalls, tcache_bank_utilization);
->>>>>>> 857211a6
   #endif
   } break;
   case DCR_MPM_CLASS_ROP: {
