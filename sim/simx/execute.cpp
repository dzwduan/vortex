--- conflicted
+++ resolved
@@ -1414,7 +1414,6 @@
       std::abort();
     }
   } break;
-<<<<<<< HEAD
   case Opcode::EXT2: {
     switch (func3) {
     case 1:
@@ -1597,8 +1596,6 @@
     rd_write = true;
     
   }break;
-=======
->>>>>>> abdea911
   default:
     std::abort();
   }
