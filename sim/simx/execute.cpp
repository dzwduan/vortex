--- conflicted
+++ resolved
@@ -1434,7 +1434,6 @@
       std::abort();
     }
   } break;
-<<<<<<< HEAD
   // case Opcode::EXT2: {
   //   switch (func3) {
   //   case 1:
@@ -1460,7 +1459,7 @@
   //     std::abort();
   //   }
   // } break;
-    case Opcode::VOTE: {
+    case Opcode::EXT2: {
     bool check;
     bool is_neg = (func3 >= 4);
     func3 = func3%4;
@@ -1468,8 +1467,8 @@
     trace->alu_type = AluType::ARITH;
     uint32_t address = immsrc & 0xfff;
     auto mask =  warp.ireg_file.at(0)[address];  // Same mask stored in all threads
-    trace->used_iregs.set(rsrc0);
-    trace->used_iregs.set(address);
+    trace->src_regs[0] = {RegType::Integer, rsrc0};
+    trace->src_regs[1] = {RegType::Integer, address};
     switch (func3) {
     case 0:{ //all
       check = true;
@@ -1563,7 +1562,7 @@
     } break;
     }
   }break;
-  case Opcode::SHFL:{
+  case Opcode::EXT3:{
     trace->fu_type = FUType::ALU;
     trace->alu_type = AluType::ARITH;
     uint32_t address = immsrc & 0x01f;
@@ -1614,12 +1613,12 @@
         rd_write = true;
       }
     }
-    trace->used_iregs.set(rsrc0);
-    trace->used_iregs.set(address);
-    trace->used_iregs.set(c_add);
+    trace->src_regs[0] = {RegType::Integer, rsrc0};
+    trace->src_regs[1] = {RegType::Integer, address};
+    trace->src_regs[2] = {RegType::Integer, c_add};
+    
     
   }break;
-=======
   case Opcode::TCU:
   { //TODO - make it data-type flexible
     uint32_t mem_bytes = 1;
@@ -1794,7 +1793,6 @@
     executeVector(instr, wid, rsdata, rddata);
   } break;
 #endif
->>>>>>> 63b41f21
   default:
     std::abort();
   }
