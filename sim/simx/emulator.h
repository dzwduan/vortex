// Copyright © 2019-2023
//
// Licensed under the Apache License, Version 2.0 (the "License");
// you may not use this file except in compliance with the License.
// You may obtain a copy of the License at
// http://www.apache.org/licenses/LICENSE-2.0
//
// Unless required by applicable law or agreed to in writing, software
// distributed under the License is distributed on an "AS IS" BASIS,
// WITHOUT WARRANTIES OR CONDITIONS OF ANY KIND, either express or implied.
// See the License for the specific language governing permissions and
// limitations under the License.

#ifndef __WARP_H
#define __WARP_H

#include <vector>
#include <sstream>
#include <stack>
#include <mem.h>
#include "types.h"
<<<<<<< HEAD
#ifdef EXT_V_ENABLE
#include "vec_unit.h"
#endif
=======
#include "tensor_unit.h"
>>>>>>> 3e7f9cf8

namespace vortex {

class Arch;
class DCRS;
class Core;
class Instr;
class instr_trace_t;

struct ipdom_entry_t {
  ipdom_entry_t(const ThreadMask &orig_tmask, const ThreadMask &else_tmask, Word PC)
    : orig_tmask (orig_tmask)
    , else_tmask (else_tmask)
    , PC         (PC)
    , fallthrough(false)
  {}

  ThreadMask  orig_tmask;
  ThreadMask  else_tmask;
  Word        PC;
  bool        fallthrough;
};

///////////////////////////////////////////////////////////////////////////////

struct vtype_t {
  uint32_t vill;
  uint32_t vma;
  uint32_t vta;
  uint32_t vsew;
  uint32_t vlmul;
};

///////////////////////////////////////////////////////////////////////////////

struct vcsrs_t {
  uint32_t vstart;
  uint32_t vxsat;
  uint32_t vxrm;
  uint32_t vcsr;
  uint32_t vl;
  uint32_t vtype;
  uint32_t vlenb;
};

///////////////////////////////////////////////////////////////////////////////

struct warp_t {
  warp_t(uint32_t num_threads);
  void clear(uint64_t startup_addr);

  Word                              PC;
  ThreadMask                        tmask;
  std::vector<std::vector<Word>>    ireg_file;
  std::vector<std::vector<uint64_t>>freg_file;
  std::stack<ipdom_entry_t>         ipdom_stack;
  Byte                              fcsr;
#ifdef EXT_V_ENABLE
  std::vector<std::vector<std::vector<Byte>>> vreg_file;
  std::vector<vcsrs_t>              vcsrs;
  vtype_t                           vtype;
  uint32_t                          vl;
  uint32_t                          vlmax;
#endif
  uint32_t                          uuid;
};

///////////////////////////////////////////////////////////////////////////////

struct wspawn_t {
  bool      valid;
  uint32_t  num_warps;
  Word      nextPC;
};

///////////////////////////////////////////////////////////////////////////////

class Emulator {
public:
  Emulator(const Arch &arch, const DCRS &dcrs, Core* core);

  ~Emulator();

  void clear();

  void attach_ram(RAM* ram);
#ifdef VM_ENABLE
  void set_satp(uint64_t satp) ;
#endif

  instr_trace_t* step();

  bool running() const;

  void suspend(uint32_t wid);

  void resume(uint32_t wid);

  bool barrier(uint32_t bar_id, uint32_t count, uint32_t wid);

  bool wspawn(uint32_t num_warps, Word nextPC);

  int get_exitcode() const;

  void dcache_read(void* data, uint64_t addr, uint32_t size);

  void dcache_write(const void* data, uint64_t addr, uint32_t size);

private:

  std::shared_ptr<Instr> decode(uint32_t code) const;

  void execute(const Instr &instr, uint32_t wid, instr_trace_t *trace);

#ifdef EXT_V_ENABLE
  void loadVector(const Instr &instr, uint32_t wid, uint32_t tid, const std::vector<reg_data_t>& rs1_data, const std::vector<reg_data_t>& rs2_data);
  void storeVector(const Instr &instr, uint32_t wid, uint32_t tid, const std::vector<reg_data_t>& rs1_data, const std::vector<reg_data_t>& rs2_data);
  bool executeVector(const Instr &instr, uint32_t wid, uint32_t tid, const std::vector<reg_data_t>& rs1_data, const std::vector<reg_data_t>& rs2_data, std::vector<reg_data_t>& rd_data);
#endif

  void icache_read(void* data, uint64_t addr, uint32_t size);

  void dcache_amo_reserve(uint64_t addr);

  bool dcache_amo_check(uint64_t addr);

  void writeToStdOut(const void* data, uint64_t addr, uint32_t size);

  void cout_flush();

  Word get_csr(uint32_t addr, uint32_t tid, uint32_t wid);

  void set_csr(uint32_t addr, Word value, uint32_t tid, uint32_t wid);

  uint32_t get_fpu_rm(uint32_t func3, uint32_t tid, uint32_t wid);

  void update_fcrs(uint32_t fflags, uint32_t tid, uint32_t wid);

  // temporarily added for riscv-vector tests
  // TODO: remove once ecall/ebreak are supported
  void trigger_ecall();
  void trigger_ebreak();

  const Arch& arch_;
  const DCRS& dcrs_;
  Core*       core_;

#ifdef EXT_TPU_ENABLE
  TensorUnit::Ptr tensor_unit_;
#endif

  std::vector<warp_t> warps_;
  WarpMask    active_warps_;
  WarpMask    stalled_warps_;
  std::vector<WarpMask> barriers_;
  std::unordered_map<int, std::stringstream> print_bufs_;
  MemoryUnit  mmu_;
  uint32_t    ipdom_size_;
  Word        csr_mscratch_;
  wspawn_t    wspawn_;
<<<<<<< HEAD
  std::vector<Word> scratchpad;
  uint32_t mat_size;
  uint32_t tc_size;
  uint32_t tc_num;
#ifdef EXT_V_ENABLE
  VecUnit::Ptr vec_unit_;
  std::vector<std::vector<std::unordered_map<uint32_t, uint32_t>>> csrs_;
#endif
=======
>>>>>>> 3e7f9cf8
};

}

#endif<|MERGE_RESOLUTION|>--- conflicted
+++ resolved
@@ -19,13 +19,10 @@
 #include <stack>
 #include <mem.h>
 #include "types.h"
-<<<<<<< HEAD
+#include "tensor_unit.h"
 #ifdef EXT_V_ENABLE
 #include "vec_unit.h"
 #endif
-=======
-#include "tensor_unit.h"
->>>>>>> 3e7f9cf8
 
 namespace vortex {
 
@@ -186,17 +183,10 @@
   uint32_t    ipdom_size_;
   Word        csr_mscratch_;
   wspawn_t    wspawn_;
-<<<<<<< HEAD
-  std::vector<Word> scratchpad;
-  uint32_t mat_size;
-  uint32_t tc_size;
-  uint32_t tc_num;
+
 #ifdef EXT_V_ENABLE
   VecUnit::Ptr vec_unit_;
-  std::vector<std::vector<std::unordered_map<uint32_t, uint32_t>>> csrs_;
 #endif
-=======
->>>>>>> 3e7f9cf8
 };
 
 }
