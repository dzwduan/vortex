// Copyright © 2019-2023
//
// Licensed under the Apache License, Version 2.0 (the "License");
// you may not use this file except in compliance with the License.
// You may obtain a copy of the License at
// http://www.apache.org/licenses/LICENSE-2.0
//
// Unless required by applicable law or agreed to in writing, software
// distributed under the License is distributed on an "AS IS" BASIS,
// WITHOUT WARRANTIES OR CONDITIONS OF ANY KIND, either express or implied.
// See the License for the specific language governing permissions and
// limitations under the License.


#pragma once

#include <memory>
#include <iostream>
#include <util.h>
#include "types.h"
#include "arch.h"
#include "debug.h"

namespace vortex {

class ITraceData {
public:
    using Ptr = std::shared_ptr<ITraceData>;
    ITraceData() {}
    virtual ~ITraceData() {}
};

struct LsuTraceData : public ITraceData {
  using Ptr = std::shared_ptr<LsuTraceData>;
  std::vector<mem_addr_size_t> mem_addrs;
  LsuTraceData(uint32_t num_threads) : mem_addrs(num_threads) {}
};

struct SFUTraceData : public ITraceData {
  using Ptr = std::shared_ptr<SFUTraceData>;
  Word arg1;
  Word arg2;
  SFUTraceData(Word arg1, Word arg2) : arg1(arg1), arg2(arg2) {}
};

struct VPUTraceData : public ITraceData {
  using Ptr = std::shared_ptr<VPUTraceData>;
  Word arg1;
  Word arg2;
  VPUTraceData(Word arg1, Word arg2) : arg1(arg1), arg2(arg2) {}
};

struct instr_trace_t {
public:
  struct reg_t {
    RegType  type;
    uint32_t idx;
  };

  //--
  const uint64_t uuid;
  const Arch&    arch;

  //--
  uint32_t    cid;
  uint32_t    wid;
  ThreadMask  tmask;
  Word        PC;
  bool        wb;

  //--
  reg_t       dst_reg;

  //--
  std::vector<reg_t> src_regs;

  //-
  FUType     fu_type;

  //--
  union {
    uint32_t unit_type;
    LsuType  lsu_type;
    AluType  alu_type;
    FpuType  fpu_type;
    SfuType  sfu_type;
<<<<<<< HEAD
  #ifdef EXT_V_ENABLE
    VpuType  vpu_type;
  #endif
    TCUType  tcu_type;
=======
>>>>>>> 3e7f9cf8
  };

  ITraceData::Ptr data;

  int  pid;
  bool sop;
  bool eop;

  bool fetch_stall;

  instr_trace_t(uint64_t uuid, const Arch& arch)
    : uuid(uuid)
    , arch(arch)
    , cid(0)
    , wid(0)
    , tmask(0)
    , PC(0)
    , wb(false)
    , dst_reg({RegType::None, 0})
    , src_regs(NUM_SRC_REGS, {RegType::None, 0})
    , fu_type(FUType::ALU)
    , unit_type(0)
    , data(nullptr)
    , pid(-1)
    , sop(true)
    , eop(true)
    , fetch_stall(false)
    , log_once_(false)
  {}

  instr_trace_t(const instr_trace_t& rhs)
    : uuid(rhs.uuid)
    , arch(rhs.arch)
    , cid(rhs.cid)
    , wid(rhs.wid)
    , tmask(rhs.tmask)
    , PC(rhs.PC)
    , wb(rhs.wb)
    , dst_reg(rhs.dst_reg)
    , src_regs(rhs.src_regs)
    , fu_type(rhs.fu_type)
    , unit_type(rhs.unit_type)
    , data(rhs.data)
    , pid(rhs.pid)
    , sop(rhs.sop)
    , eop(rhs.eop)
    , fetch_stall(rhs.fetch_stall)
    , log_once_(false)
  {}

  ~instr_trace_t() {}

  bool log_once(bool enable) {
    bool old = log_once_;
    log_once_ = enable;
    return old;
  }

private:
  bool log_once_;
};

inline std::ostream &operator<<(std::ostream &os, const instr_trace_t& trace) {
  os << "cid=" << trace.cid;
  os << ", wid=" << trace.wid;
  os << ", tmask=";
  for (uint32_t i = 0, n = trace.arch.num_threads(); i < n; ++i) {
      os << trace.tmask.test(i);
  }
  os << ", PC=0x" << std::hex << trace.PC << std::dec;
  os << ", wb=" << trace.wb;
  if (trace.dst_reg.type != RegType::None) {
     os << ", rd=" << trace.dst_reg.type << trace.dst_reg.idx;
  }
  for (uint32_t i = 0; i < trace.src_regs.size(); ++i) {
    if (trace.src_regs[i].type != RegType::None) {
      os << ", rs" << i << "=" << trace.src_regs[i].type << trace.src_regs[i].idx;
    }
  }
  os << ", ex=" << trace.fu_type;
  if (trace.pid != -1) {
    os << ", pid=" << trace.pid;
    os << ", sop=" << trace.sop;
    os << ", eop=" << trace.eop;
  }
  os << " (#" << trace.uuid << ")";
  return os;
}

inline std::ostream &operator<<(std::ostream &os, instr_trace_t* trace) {
  os << *trace;
  return os;
}

}<|MERGE_RESOLUTION|>--- conflicted
+++ resolved
@@ -84,13 +84,9 @@
     AluType  alu_type;
     FpuType  fpu_type;
     SfuType  sfu_type;
-<<<<<<< HEAD
   #ifdef EXT_V_ENABLE
     VpuType  vpu_type;
   #endif
-    TCUType  tcu_type;
-=======
->>>>>>> 3e7f9cf8
   };
 
   ITraceData::Ptr data;
