--- conflicted
+++ resolved
@@ -46,18 +46,9 @@
   VSET      = 0x57,
   // Custom Extensions
   EXT1      = 0x0b,
-<<<<<<< HEAD
-  // EXT2      = 0x2b,
-  // EXT3      = 0x5b,
-  EXT4      = 0x7b,
-  // CUDA Vote Extension
-  VOTE      = 0x2b,
-  SHFL      = 0x5b
-=======
-  EXT2      = 0x2b,
-  EXT3      = 0x5b,
+  EXT2      = 0x2b, //Vote
+  EXT3      = 0x5b, //Shfl
   TCU       = 0x7b
->>>>>>> 63b41f21
 };
 
 enum class InstType {
