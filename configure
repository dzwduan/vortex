--- conflicted
+++ resolved
@@ -63,11 +63,7 @@
                     filename_no_ext="${filename%.in}"
                     dest_file="$dest_dir/$filename_no_ext"
                     mkdir -p "$dest_dir"
-<<<<<<< HEAD
-                    sed "s|@VORTEX_HOME@|$SCRIPT_DIR|g; s|@XLEN@|$XLEN|g; s|@TOOLDIR@|$TOOLDIR|g; s|@OSVERSION@|$OSVERSION|g; s|@PREFIX@|$PREFIX|g; s|@VM_ENABLE@|$VM_ENABLE|g" "$file" > "$dest_file"
-=======
-                    sed "s|@VORTEX_HOME@|$SCRIPT_DIR|g; s|@XLEN@|$XLEN|g; s|@TOOLDIR@|$TOOLDIR|g; s|@OSVERSION@|$OSVERSION|g; s|@INSTALLDIR@|$PREFIX|g" "$file" > "$dest_file"
->>>>>>> 6c607d32
+                    sed "s|@VORTEX_HOME@|$SCRIPT_DIR|g; s|@XLEN@|$XLEN|g; s|@TOOLDIR@|$TOOLDIR|g; s|@OSVERSION@|$OSVERSION|g; s|@INSTALLDIR@|$PREFIX|g; s|@VM_ENABLE@|$VM_ENABLE|g" "$file" > "$dest_file"
                     # apply permissions to bash scripts
                     read -r firstline < "$dest_file"
                     if [[ "$firstline" =~ ^#!.*bash ]]; then
