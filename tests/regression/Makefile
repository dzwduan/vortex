--- conflicted
+++ resolved
@@ -49,25 +49,6 @@
 	$(MAKE) -C sgemm2x run-rtlsim
 	$(MAKE) -C stencil3d run-rtlsim
 
-<<<<<<< HEAD
-run-opae:
-	$(MAKE) -C basic run-opae
-	$(MAKE) -C demo run-opae
-	$(MAKE) -C dogfood run-opae
-	$(MAKE) -C mstress run-opae
-	$(MAKE) -C io_addr run-opae
-	$(MAKE) -C printf run-opae
-	$(MAKE) -C diverge run-opae
-	$(MAKE) -C sort run-opae
-	$(MAKE) -C fence run-opae
-	$(MAKE) -C vecaddx run-opae
-	$(MAKE) -C sgemmx run-opae
-	$(MAKE) -C conv3x run-opae
-	$(MAKE) -C sgemm2x run-opae
-	$(MAKE) -C stencil3d run-opae
-
-=======
->>>>>>> 8df962d6
 clean:
 	$(MAKE) -C basic clean
 	$(MAKE) -C demo clean
