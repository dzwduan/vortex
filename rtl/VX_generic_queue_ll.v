--- conflicted
+++ resolved
@@ -61,7 +61,6 @@
                     wr_ctr_r <= wr_ctr_r + 1; 
                 end 
             end
-<<<<<<< HEAD
 
             always @(posedge clk) begin
                 if (reset) begin
@@ -79,32 +78,15 @@
                         if (size_r == 1) 
                             empty_r <= 1;                   
                         full_r <= 0;
-=======
-        end    
-
-		always @(posedge clk) begin
-			if (writing) begin 
-				data[wr_ctr_r] <= in_data;
-			end
-		end
-   
-        always @(posedge clk) begin
-            if (reset) begin
-                rd_ptr_r  <= 0;
-                rd_next_ptr_r <= 1;
-                bypass_r <= 0;
-            end else begin
-                if (reading) begin
-                    if (SIZE == 2) begin
-                        rd_ptr_r <= rd_next_ptr_r;
-                        rd_next_ptr_r <= ~rd_next_ptr_r;
-                    end else if (SIZE > 2) begin        
-                        rd_ptr_r <= rd_next_ptr_r;
-                        rd_next_ptr_r <= rd_ptr_r + 2;
->>>>>>> ddafe96c
                     end
                 end
             end    
+
+            always @(posedge clk) begin
+                if (writing) begin 
+                    data[wr_ctr_r] <= in_data;
+                end
+            end
        
             always @(posedge clk) begin
                 if (reset) begin
@@ -122,32 +104,17 @@
                         end
                     end
 
-<<<<<<< HEAD
-                    if (!(!reading && bypass_r)) begin
-                        bypass_r <= writing && (empty_r || (1 == size_r && reading));
-                        curr_r <= in_data;
-                    end
+                    bypass_r <= writing && (empty_r || (1 == size_r) && reading);
+                    curr_r <= in_data;
                     head_r <= data[reading ? rd_next_ptr_r : rd_ptr_r];
                 end
-=======
-                bypass_r <= writing && (empty_r || (1 == size_r) && reading);
-                curr_r <= in_data;
-                head_r <= data[reading ? rd_next_ptr_r : rd_ptr_r];
->>>>>>> ddafe96c
             end
-            
+
             assign out_data = bypass_r ? curr_r : head_r;
             assign empty = empty_r;
             assign full = full_r;
         end
-<<<<<<< HEAD
-        
-=======
 
-		assign out_data = bypass_r ? curr_r : head_r;
-        assign empty = empty_r;
-        assign full = full_r;
->>>>>>> ddafe96c
     end
 
 
